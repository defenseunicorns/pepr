{
  "*.ts": ["prettier --write", "eslint --fix"],
  "*.js": ["prettier --write", "eslint --fix"],
  "*.json": ["prettier --write"],
<<<<<<< HEAD
  "*.sh": ["shellcheck -f diff"]
=======
  "*.sh|.husky/pre-*": ["shellcheck -f tty"]
>>>>>>> b002bbf6
}<|MERGE_RESOLUTION|>--- conflicted
+++ resolved
@@ -2,9 +2,5 @@
   "*.ts": ["prettier --write", "eslint --fix"],
   "*.js": ["prettier --write", "eslint --fix"],
   "*.json": ["prettier --write"],
-<<<<<<< HEAD
-  "*.sh": ["shellcheck -f diff"]
-=======
   "*.sh|.husky/pre-*": ["shellcheck -f tty"]
->>>>>>> b002bbf6
 }