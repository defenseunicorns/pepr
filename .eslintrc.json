{
  "env": {
    "browser": false,
    "es2021": true
  },
  "extends": ["eslint:recommended", "plugin:@typescript-eslint/recommended"],
  "parser": "@typescript-eslint/parser",
  "parserOptions": {
    "project": ["tsconfig.eslint.json"],
    "ecmaVersion": 2022
  },
  "rules": {
    "@typescript-eslint/no-floating-promises": "warn",
    "class-methods-use-this": "warn",
    "complexity": ["warn", { "max": 10 }],
    "consistent-this": "warn",
    "eqeqeq": "error",
    "max-depth": ["warn", { "max": 3 }],
    "max-nested-callbacks": ["warn", { "max": 4 }],
    "max-params": ["warn", { "max": 4 }],
    "max-statements": ["warn", { "max": 20 }, { "ignoreTopLevelFunctions": true }],
    "no-invalid-this": "warn"
  },
  "overrides": [
    {
<<<<<<< HEAD
      "files": ["*.test.ts"],
      "rules": {
        "max-nested-callbacks": ["warn", { "max": 8 }]
=======
      "files": ["*.ts"],
      "excludedFiles": "*.test.ts",
      "rules": {
        "@typescript-eslint/explicit-function-return-type": "warn"
>>>>>>> ec3d007c
      }
    }
  ],
  "plugins": ["@typescript-eslint"],
  "ignorePatterns": [
    "src/templates",
    "node_modules",
    "dist",
    "hack",
    "pepr-test-module",
    "build.mjs",
    "journey",
    "__mocks__",
    "integration/testroot"
  ],
  "root": true
}<|MERGE_RESOLUTION|>--- conflicted
+++ resolved
@@ -23,16 +23,16 @@
   },
   "overrides": [
     {
-<<<<<<< HEAD
       "files": ["*.test.ts"],
       "rules": {
         "max-nested-callbacks": ["warn", { "max": 8 }]
-=======
+      }
+    },
+    {
       "files": ["*.ts"],
       "excludedFiles": "*.test.ts",
       "rules": {
         "@typescript-eslint/explicit-function-return-type": "warn"
->>>>>>> ec3d007c
       }
     }
   ],
