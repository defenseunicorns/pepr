// SPDX-License-Identifier: Apache-2.0
// SPDX-FileCopyrightText: 2023-Present The Pepr Authors

import { GenericClass, GroupVersionKind, KubernetesObject } from "kubernetes-fluent-client";
import { WatchAction } from "kubernetes-fluent-client/dist/fluent/types";

import { PeprMutateRequest } from "./mutate-request";
import { PeprValidateRequest } from "./validate-request";
import { Answers } from "prompts";

/**
 * Specifically for deploying images with a private registry
 */
export interface ImagePullSecret {
  auths: {
    [server: string]: {
      username: string;
      password: string;
      email: string;
      auth: string;
    };
  };
}

/**
 * Specifically for parsing logs in monitor mode
 */
export interface ResponseItem {
  uid?: string;
  allowed: boolean;
  status: {
    message: string;
  };
}
/**
 * Recursively make all properties in T optional.
 */
export type DeepPartial<T> = {
  [P in keyof T]?: T[P] extends object ? DeepPartial<T[P]> : T[P];
};

/**
 * The type of Kubernetes mutating webhook event that the action is registered for.
 */
export enum Event {
  Create = "CREATE",
  Update = "UPDATE",
  Delete = "DELETE",
  CreateOrUpdate = "CREATEORUPDATE",
  Any = "*",
}

export interface CapabilityCfg {
  /**
   * The name of the capability. This should be unique.
   */
  name: string;
  /**
   * A description of the capability and what it does.
   */
  description: string;
  /**
   * List of namespaces that this capability applies to, if empty, applies to all namespaces (cluster-wide).
   * This does not supersede the `alwaysIgnore` global configuration.
   */
  namespaces?: string[];
}

export interface CapabilityExport extends CapabilityCfg {
  bindings: Binding[];
  hasSchedule: boolean;
}

export type WhenSelector<T extends GenericClass> = {
  /** Register an action to be executed when a Kubernetes resource is created or updated. */
  IsCreatedOrUpdated: () => BindingAll<T>;
  /** Register an action to be executed when a Kubernetes resource is created. */
  IsCreated: () => BindingAll<T>;
  /** Register ann action to be executed when a Kubernetes resource is updated. */
  IsUpdated: () => BindingAll<T>;
  /** Register an action to be executed when a Kubernetes resource is deleted. */
  IsDeleted: () => BindingAll<T>;
};

export type Binding = {
  event: Event;
  isMutate?: boolean;
  isValidate?: boolean;
  isWatch?: boolean;
  isQueue?: boolean;
  isFinalize?: boolean;
  readonly model: GenericClass;
  readonly kind: GroupVersionKind;
  readonly filters: {
    name: string;
    namespaces: string[];
    labels: Record<string, string>;
    annotations: Record<string, string>;
    deletionTimestamp: boolean;
  };
  readonly mutateCallback?: MutateAction<GenericClass, InstanceType<GenericClass>>;
  readonly validateCallback?: ValidateAction<GenericClass, InstanceType<GenericClass>>;
  readonly watchCallback?: WatchAction<GenericClass, InstanceType<GenericClass>>;
  readonly finalizeCallback?: FinalizeAction<GenericClass, InstanceType<GenericClass>>;
};

export type BindingFilter<T extends GenericClass> = CommonActionChain<T> & {
  /**
   * Only apply the action if the resource has the specified label. If no value is specified, the label must exist.
   * Note multiple calls to this method will result in an AND condition. e.g.
   *
   * ```ts
   * When(a.Deployment)
   *   .IsCreated()
   *   .WithLabel("foo", "bar")
   *   .WithLabel("baz", "qux")
   *   .Mutate(...)
   * ```
   *
   * Will only apply the action if the resource has both the `foo=bar` and `baz=qux` labels.
   *
   * @param key
   * @param value
   */
  WithLabel: (key: string, value?: string) => BindingFilter<T>;
  /**
   * Only apply the action if the resource has the specified annotation. If no value is specified, the annotation must exist.
   * Note multiple calls to this method will result in an AND condition. e.g.
   *
   * ```ts
   * When(a.Deployment)
   *   .IsCreated()
   *   .WithAnnotation("foo", "bar")
   *   .WithAnnotation("baz", "qux")
   *   .Mutate(...)
   * ```
   *
   * Will only apply the action if the resource has both the `foo=bar` and `baz=qux` annotations.
   *
   * @param key
   * @param value
   */
  WithAnnotation: (key: string, value?: string) => BindingFilter<T>;
  /** Only apply the action if the resource has a deletionTimestamp. */
  WithDeletionTimestamp: () => BindingFilter<T>;
};

export type BindingWithName<T extends GenericClass> = BindingFilter<T> & {
  /** Only apply the action if the resource name matches the specified name. */
  WithName: (name: string) => BindingFilter<T>;
};

export type BindingAll<T extends GenericClass> = BindingWithName<T> & {
  /** Only apply the action if the resource is in one of the specified namespaces.*/
  InNamespace: (...namespaces: string[]) => BindingWithName<T>;
};

export type CommonActionChain<T extends GenericClass> = MutateActionChain<T> & {
  /**
   * Create a new MUTATE action with the specified callback function and previously specified
   * filters.
   *
   * @since 0.13.0
   *
   * @param action The action to be executed when the Kubernetes resource is processed by the AdmissionController.
   */
  Mutate: (action: MutateAction<T, InstanceType<T>>) => MutateActionChain<T>;
};

export type ValidateActionChain<T extends GenericClass> = {
  /**
   * Establish a watcher for the specified resource. The callback function will be executed after the admission controller has
   * processed the resource and the request has been persisted to the cluster.
   *
   * **Beta Function**: This method is still in early testing and edge cases may still exist.
   *
   * @since 0.14.0
   *
   * @param action
   * @returns
   */
  Watch: (action: WatchAction<T, InstanceType<T>>) => FinalizeActionChain<T>;

  /**
   * Establish a reconcile for the specified resource. The callback function will be executed after the admission controller has
   * processed the resource and the request has been persisted to the cluster.
   *
   * **Beta Function**: This method is still in early testing and edge cases may still exist.
   *
   * @since 0.14.0
   *
   * @param action
   * @returns
   */
  Reconcile: (action: WatchAction<T, InstanceType<T>>) => FinalizeActionChain<T>;
};

export type MutateActionChain<T extends GenericClass> = ValidateActionChain<T> & {
  /**
   * Create a new VALIDATE action with the specified callback function and previously specified
   * filters. Return the `request.Approve()` or `Request.Deny()` methods to approve or deny the request:
   *
   * @since 0.13.0
   *
   * @example
   * ```ts
   * When(a.Deployment)
   *  .IsCreated()
   *  .Validate(request => {
   *    if (request.HasLabel("foo")) {
   *     return request.Approve();
   *    }
   *
   *   return request.Deny("Deployment must have label foo");
   * });
   * ```
   *
   * @param action The action to be executed when the Kubernetes resource is processed by the AdmissionController.
   */
  Validate: (action: ValidateAction<T, InstanceType<T>>) => ValidateActionChain<T>;
};

export type MutateAction<T extends GenericClass, K extends KubernetesObject = InstanceType<T>> = (
  req: PeprMutateRequest<K>,
) => Promise<void> | void | Promise<PeprMutateRequest<K>> | PeprMutateRequest<K>;

export type ValidateAction<T extends GenericClass, K extends KubernetesObject = InstanceType<T>> = (
  req: PeprValidateRequest<K>,
) => Promise<ValidateActionResponse> | ValidateActionResponse;

export type ValidateActionResponse = {
  allowed: boolean;
  statusCode?: number;
  statusMessage?: string;
};

<<<<<<< HEAD
export type FinalizeAction<T extends GenericClass, K extends KubernetesObject = InstanceType<T>> = (
  update: K,
) => Promise<void> | void;

export type FinalizeActionChain<T extends GenericClass> = {
  /**
   * Establish a finalizer for the specified resource. The callback given will be executed by the watch
   * controller after it has received notification of an update adding a deletionTimestamp.
   *
   * **Beta Function**: This method is still in early testing and edge cases may still exist.
   *
   * @since 0.35.0
   *
   * @param action
   * @returns
   */
  Finalize: (action: FinalizeAction<T, InstanceType<T>>) => void;
};
=======
export type InitOptions = Answers<"name" | "description" | "errorBehavior">;
>>>>>>> d9478613
<|MERGE_RESOLUTION|>--- conflicted
+++ resolved
@@ -234,7 +234,6 @@
   statusMessage?: string;
 };
 
-<<<<<<< HEAD
 export type FinalizeAction<T extends GenericClass, K extends KubernetesObject = InstanceType<T>> = (
   update: K,
 ) => Promise<void> | void;
@@ -253,6 +252,5 @@
    */
   Finalize: (action: FinalizeAction<T, InstanceType<T>>) => void;
 };
-=======
+
 export type InitOptions = Answers<"name" | "description" | "errorBehavior">;
->>>>>>> d9478613
