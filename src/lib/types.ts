--- conflicted
+++ resolved
@@ -2,21 +2,15 @@
 // SPDX-FileCopyrightText: 2023-Present The Pepr Authors
 
 import { GenericClass, GroupVersionKind, KubernetesObject } from "kubernetes-fluent-client";
-<<<<<<< HEAD
+
 import { WatchPhase } from "kubernetes-fluent-client/dist/fluent/types";
 
-=======
-import { WatchAction } from "kubernetes-fluent-client/dist/fluent/types";
->>>>>>> aa6823d4
 import { PeprMutateRequest } from "./mutate-request";
 import { PeprValidateRequest } from "./validate-request";
 import { Answers } from "prompts";
 
-<<<<<<< HEAD
 import { Logger } from "pino";
 
-=======
->>>>>>> aa6823d4
 export enum Operation {
   CREATE = "CREATE",
   UPDATE = "UPDATE",
