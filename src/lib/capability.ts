--- conflicted
+++ resolved
@@ -12,34 +12,27 @@
   BindingFilter,
   BindingWithName,
   CapabilityCfg,
-<<<<<<< HEAD
-  MutateAction,
-  ValidateAction,
-  WatchAction,
-=======
   CapabilityExport,
->>>>>>> ac38bdf7
   Event,
   GenericClass,
+  MutateAction,
   MutateActionChain,
+  ValidateAction,
   ValidateActionChain,
+  WatchAction,
   WhenSelector,
 } from "./types";
 
 /**
  * A capability is a unit of functionality that can be registered with the Pepr runtime.
  */
-<<<<<<< HEAD
-export class Capability implements CapabilityCfg {
-  private _name: string;
-  private _description: string;
-  private _namespaces?: string[] | undefined;
-
-  private _bindings: Binding[] = [];
-
-  private _store = new Storage();
-
-  private _registered = false;
+export class Capability implements CapabilityExport {
+  #name: string;
+  #description: string;
+  #namespaces?: string[] | undefined;
+  #bindings: Binding[] = [];
+  #store = new Storage();
+  #registered = false;
 
   /**
    * Store is a key-value data store that can be used to persist data that should be shared
@@ -49,26 +42,16 @@
    * Note: You should only access the store from within an action.
    */
   Store: PeprStore = {
-    clear: this._store.clear,
-    getItem: this._store.getItem,
-    removeItem: this._store.removeItem,
-    setItem: this._store.setItem,
-    subscribe: this._store.subscribe,
-    onReady: this._store.onReady,
+    clear: this.#store.clear,
+    getItem: this.#store.getItem,
+    removeItem: this.#store.removeItem,
+    setItem: this.#store.setItem,
+    subscribe: this.#store.subscribe,
+    onReady: this.#store.onReady,
   };
-
-  get bindings(): Binding[] {
-    return this._bindings;
-=======
-export class Capability implements CapabilityExport {
-  #name: string;
-  #description: string;
-  #namespaces?: string[] | undefined;
-  #bindings: Binding[] = [];
 
   get bindings() {
     return this.#bindings;
->>>>>>> ac38bdf7
   }
 
   get name() {
@@ -89,17 +72,17 @@
    * @param store
    */
   _registerStore = () => {
-    Log.info(`Registering store for ${this._name}`);
-
-    if (this._registered) {
-      throw new Error(`Store already registered for ${this._name}`);
-    }
-
-    this._registered = true;
+    Log.info(`Registering store for ${this.#name}`);
+
+    if (this.#registered) {
+      throw new Error(`Store already registered for ${this.#name}`);
+    }
+
+    this.#registered = true;
 
     // Pass back any ready callback to the controller
     return {
-      store: this._store,
+      store: this.#store,
     };
   };
 
@@ -146,7 +129,7 @@
 
     const bindings = this.#bindings;
     const prefix = `${this.#name}: ${model.name}`;
-    const commonChain = { WithLabel, WithAnnotation, Mutate, Validate };
+    const commonChain = { WithLabel, WithAnnotation, Mutate, Validate, Watch };
     const isNotEmpty = (value: object) => Object.keys(value).length > 0;
     const log = (message: string, cbString: string) => {
       const filteredObj = pickBy(isNotEmpty, binding.filters);
@@ -156,11 +139,7 @@
       Log.debug(cbString, prefix);
     };
 
-<<<<<<< HEAD
-    const Validate = (validateCallback: ValidateAction<T>): ValidateActionChain<T> => {
-=======
-    function Validate(validateCallback: ValidateAction<T>): void {
->>>>>>> ac38bdf7
+    function Validate(validateCallback: ValidateAction<T>): ValidateActionChain<T> {
       if (!isWatchMode) {
         log("Validate Action", validateCallback.toString());
 
@@ -172,13 +151,9 @@
           validateCallback,
         });
       }
-<<<<<<< HEAD
 
       return { Watch };
-    };
-=======
-    }
->>>>>>> ac38bdf7
+    }
 
     function Mutate(mutateCallback: MutateAction<T>): MutateActionChain<T> {
       if (!isWatchMode) {
@@ -194,25 +169,20 @@
       }
 
       // Now only allow adding actions to the same binding
-<<<<<<< HEAD
       return { Watch, Validate };
-    };
-
-    const Watch = (watchCallback: WatchAction<T>): void => {
+    }
+
+    function Watch(watchCallback: WatchAction<T>) {
       if (isWatchMode) {
         log("Watch Action", watchCallback.toString());
 
-        this._bindings.push({
+        bindings.push({
           ...binding,
           isWatch: true,
           watchCallback,
         });
       }
-    };
-=======
-      return { Validate };
-    }
->>>>>>> ac38bdf7
+    }
 
     function InNamespace(...namespaces: string[]): BindingWithName<T> {
       Log.debug(`Add namespaces filter ${namespaces}`, prefix);
@@ -236,13 +206,7 @@
       Log.debug(`Add annotation filter ${key}=${value}`, prefix);
       binding.filters.annotations[key] = value;
       return commonChain;
-<<<<<<< HEAD
-    };
-
-    const commonChain = { WithLabel, WithAnnotation, Mutate, Watch, Validate };
-=======
-    }
->>>>>>> ac38bdf7
+    }
 
     function bindEvent(event: Event) {
       binding.event = event;
