--- conflicted
+++ resolved
@@ -204,11 +204,7 @@
 
     const bindings = this.#bindings;
     const prefix = `${this.#name}: ${model.name}`;
-<<<<<<< HEAD
-    const commonChain = { WithLabel, WithAnnotation, Mutate, Validate, Watch, Reconcile, Alias };
-=======
-    const commonChain = { WithLabel, WithAnnotation, WithDeletionTimestamp, Mutate, Validate, Watch, Reconcile };
->>>>>>> be88044f
+    const commonChain = { WithLabel, WithAnnotation, WithDeletionTimestamp, Mutate, Validate, Watch, Reconcile, Alias };
     const isNotEmpty = (value: object) => Object.keys(value).length > 0;
     const log = (message: string, cbString: string) => {
       const filteredObj = pickBy(isNotEmpty, binding.filters);
@@ -322,11 +318,8 @@
         ...commonChain,
         InNamespace,
         WithName,
-<<<<<<< HEAD
+        WithDeletionTimestamp,
         Alias,
-=======
-        WithDeletionTimestamp,
->>>>>>> be88044f
       };
     }
 
