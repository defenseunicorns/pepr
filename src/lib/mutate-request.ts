// SPDX-License-Identifier: Apache-2.0
// SPDX-FileCopyrightText: 2023-Present The Pepr Authors

<<<<<<< HEAD
import { AdmissionRequest, DeepPartial } from "./mutate-types";
=======
import { Operation, AdmissionRequest, DeepPartial } from "./mutate-types";
>>>>>>> 97c28455
import { KubernetesObject } from "kubernetes-fluent-client";
import { clone, mergeDeepRight } from "ramda";
import { Logger } from "pino";
import { GenericClass } from "kubernetes-fluent-client";
<<<<<<< HEAD
import { Operation } from "./mutate-types";
=======
>>>>>>> 97c28455

// MutateAction type for handling mutation callbacks
export type MutateAction<T extends GenericClass, K extends KubernetesObject = InstanceType<T>> = (
  req: PeprMutateRequest<K>,
  logger?: Logger,
) => Promise<void> | void | Promise<PeprMutateRequest<K>> | PeprMutateRequest<K>;

// PeprMutateRequest class for mutation request handling
export class PeprMutateRequest<T extends KubernetesObject> {
  Raw: T;
  #input: AdmissionRequest<T>;

  get PermitSideEffects() {
    return !this.#input.dryRun;
  }

  get IsDryRun() {
    return this.#input.dryRun;
  }

  get OldResource() {
    return this.#input.oldObject;
  }

  get Request() {
    return this.#input;
  }

  constructor(input: AdmissionRequest<T>) {
    this.#input = input;
    // If this is a DELETE operation, use the oldObject instead
    if (input.operation.toUpperCase() === Operation.DELETE) {
      this.Raw = clone(input.oldObject as T);
    } else {
      // Otherwise, use the incoming object
      this.Raw = clone(input.object);
    }

    if (!this.Raw) {
      throw new Error("Unable to load the request object into PeprRequest.Raw");
    }
  }

  Merge = (obj: DeepPartial<T>) => {
    this.Raw = mergeDeepRight(this.Raw, obj) as unknown as T;
  };

  SetLabel = (key: string, value: string) => {
    const ref = this.Raw;
    ref.metadata = ref.metadata ?? {};
    ref.metadata.labels = ref.metadata.labels ?? {};
    ref.metadata.labels[key] = value;
    return this;
  };

  SetAnnotation = (key: string, value: string) => {
    const ref = this.Raw;
    ref.metadata = ref.metadata ?? {};
    ref.metadata.annotations = ref.metadata.annotations ?? {};
    ref.metadata.annotations[key] = value;
    return this;
  };

  RemoveLabel = (key: string) => {
    if (this.Raw.metadata?.labels?.[key]) {
      delete this.Raw.metadata.labels[key];
    }
    return this;
  };

  RemoveAnnotation = (key: string) => {
    if (this.Raw.metadata?.annotations?.[key]) {
      delete this.Raw.metadata.annotations[key];
    }
    return this;
  };

  HasLabel = (key: string) => {
    return this.Raw.metadata?.labels?.[key] !== undefined;
  };

  HasAnnotation = (key: string) => {
    return this.Raw.metadata?.annotations?.[key] !== undefined;
  };
}<|MERGE_RESOLUTION|>--- conflicted
+++ resolved
@@ -1,19 +1,11 @@
 // SPDX-License-Identifier: Apache-2.0
 // SPDX-FileCopyrightText: 2023-Present The Pepr Authors
 
-<<<<<<< HEAD
-import { AdmissionRequest, DeepPartial } from "./mutate-types";
-=======
 import { Operation, AdmissionRequest, DeepPartial } from "./mutate-types";
->>>>>>> 97c28455
 import { KubernetesObject } from "kubernetes-fluent-client";
 import { clone, mergeDeepRight } from "ramda";
 import { Logger } from "pino";
 import { GenericClass } from "kubernetes-fluent-client";
-<<<<<<< HEAD
-import { Operation } from "./mutate-types";
-=======
->>>>>>> 97c28455
 
 // MutateAction type for handling mutation callbacks
 export type MutateAction<T extends GenericClass, K extends KubernetesObject = InstanceType<T>> = (
