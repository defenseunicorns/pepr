--- conflicted
+++ resolved
@@ -68,11 +68,7 @@
  **/
 export function filterNoMatchReason(
   binding: Binding,
-<<<<<<< HEAD
-  object: Partial<KubernetesObject>,
-=======
   kubernetesObject: Partial<KubernetesObject>,
->>>>>>> 35bf5890
   capabilityNamespaces: string[],
   ignoredNamespaces?: string[],
 ): string {
@@ -80,40 +76,15 @@
 
   // prettier-ignore
   return (
-<<<<<<< HEAD
-    mismatchedDeletionTimestamp(binding, object) ?
-      `${prefix} Binding defines deletionTimestamp but Object does not carry it.` :
-
-    mismatchedName(binding, object) ?
-      `${prefix} Binding defines name '${definedName(binding)}' but Object carries '${carriedName(object)}'.` :
-=======
     mismatchedDeletionTimestamp(binding, kubernetesObject) ?
       `${prefix} Binding defines deletionTimestamp but Object does not carry it.` :
 
     mismatchedName(binding, kubernetesObject) ?
       `${prefix} Binding defines name '${definedName(binding)}' but Object carries '${carriedName(kubernetesObject)}'.` :
->>>>>>> 35bf5890
 
     misboundNamespace(binding) ?
       `${prefix} Cannot use namespace filter on a namespace object.` :
 
-<<<<<<< HEAD
-    mismatchedLabels(binding, object) ?
-      (
-        `${prefix} Binding defines labels '${JSON.stringify(definedLabels(binding))}' ` +
-        `but Object carries '${JSON.stringify(carriedLabels(object))}'.`
-      ) :
-
-    mismatchedAnnotations(binding, object) ?
-      (
-        `${prefix} Binding defines annotations '${JSON.stringify(definedAnnotations(binding))}' ` +
-        `but Object carries '${JSON.stringify(carriedAnnotations(object))}'.`
-      ) :
-
-    uncarryableNamespace(capabilityNamespaces, object) ?
-      (
-        `${prefix} Object carries namespace '${carriedNamespace(object)}' ` +
-=======
     mismatchedLabels(binding, kubernetesObject) ?
       (
         `${prefix} Binding defines labels '${JSON.stringify(definedLabels(binding))}' ` +
@@ -129,7 +100,6 @@
     uncarryableNamespace(capabilityNamespaces, kubernetesObject) ?
       (
         `${prefix} Object carries namespace '${carriedNamespace(kubernetesObject)}' ` +
->>>>>>> 35bf5890
         `but namespaces allowed by Capability are '${JSON.stringify(capabilityNamespaces)}'.`
       ) :
 
@@ -139,34 +109,6 @@
         `but namespaces allowed by Capability are '${JSON.stringify(capabilityNamespaces)}'.`
       ) :
 
-<<<<<<< HEAD
-    mismatchedNamespace(binding, object) ?
-      (
-        `${prefix} Binding defines namespaces '${JSON.stringify(definedNamespaces(binding))}' ` +
-        `but Object carries '${carriedNamespace(object)}'.`
-      ) :
-
-    mismatchedNamespaceRegex(binding, object) ?
-      (
-        `${prefix} Binding defines namespace regexes ` +
-        `'${JSON.stringify(definedNamespaceRegexes(binding))}' ` +
-        `but Object carries '${carriedNamespace(object)}'.`
-      ) :
-
-    mismatchedNameRegex(binding, object) ?
-      (
-        `${prefix} Binding defines name regex '${definedNameRegex(binding)}' ` +
-        `but Object carries '${carriedName(object)}'.`
-      ) :
-
-    carriesIgnoredNamespace(ignoredNamespaces, object) ?
-      (
-        `${prefix} Object carries namespace '${carriedNamespace(object)}' ` +
-        `but ignored namespaces include '${JSON.stringify(ignoredNamespaces)}'.`
-      ) :
-
-    missingCarriableNamespace(capabilityNamespaces, object) ? 
-=======
     mismatchedNamespace(binding, kubernetesObject) ?
       (
         `${prefix} Binding defines namespaces '${JSON.stringify(definedNamespaces(binding))}' ` +
@@ -193,7 +135,6 @@
       ) :
 
     missingCarriableNamespace(capabilityNamespaces, kubernetesObject) ? 
->>>>>>> 35bf5890
       (
         `${prefix} Object does not carry a namespace ` +
         `but namespaces allowed by Capability are '${JSON.stringify(capabilityNamespaces)}'.`
@@ -296,11 +237,7 @@
   return err.replace(/\.([^ ])/g, ". $1");
 }
 
-<<<<<<< HEAD
-// namespaceComplianceValidator ensures that capability binds respect ignored and capability namespaces
-=======
 // namespaceComplianceValidator ensures that capability bindings respect ignored and capability namespaces
->>>>>>> 35bf5890
 export function namespaceComplianceValidator(capability: CapabilityExport, ignoredNamespaces?: string[]) {
   const { namespaces: capabilityNamespaces, bindings, name } = capability;
   const bindingNamespaces: string[] = bindings.flatMap((binding: Binding) => binding.filters.namespaces);
