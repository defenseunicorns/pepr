import { Capability } from "./capability";
import Log from "./logger";
import { CapabilityCfg, FinalizeAction, MutateAction, ValidateAction, WatchLogAction } from "./types";
import { a } from "../lib";
import { V1Pod } from "@kubernetes/client-node";
import { expect, describe, jest, beforeEach, it } from "@jest/globals";
import { Operation } from "./mutate-types";
import { PeprMutateRequest } from "./mutate-request";
import { PeprValidateRequest } from "./validate-request";
<<<<<<< HEAD
import { AdmissionRequest } from "./validate-types";
=======
import { AdmissionRequest } from "./types";
>>>>>>> 97c28455
import { WatchPhase } from "kubernetes-fluent-client/dist/fluent/types";
import { Operation } from "./mutate-types";
import { Event } from "./types";
import { GenericClass } from "kubernetes-fluent-client";
import { Schedule } from "./schedule";
import { OnSchedule } from "./schedule";

// Mocking isBuildMode, isWatchMode, and isDevMode globally
jest.mock("./module", () => ({
  isBuildMode: jest.fn(() => true),
  isWatchMode: jest.fn(() => true),
  isDevMode: jest.fn(() => true),
}));

// Mock logger globally
jest.mock("./logger", () => ({
  __esModule: true,
  default: {
    info: jest.fn(),
    debug: jest.fn(),
    child: jest.fn().mockReturnThis(),
  },
}));

// Mock Storage and OnSchedule
jest.mock("./storage", () => ({
  Storage: jest.fn(() => ({
    onReady: jest.fn(),
  })),
}));

// Mock OnSchedule and ensure it has a mock setStore method
jest.mock("./schedule", () => ({
  OnSchedule: jest.fn().mockImplementation(() => ({
    setStore: jest.fn(), // Ensure setStore is a mocked function
  })),
}));

const mockLog = Log as jest.Mocked<typeof Log>;

describe("Capability", () => {
  let mockRequest: AdmissionRequest<V1Pod>;

  beforeEach(() => {
    jest.resetModules();
    jest.clearAllMocks();

    mockRequest = {
      operation: Operation.CREATE,
      object: {
        apiVersion: "v1",
        kind: "Pod",
        metadata: {
          name: "test-pod",
          namespace: "default",
          labels: {
            "existing-label": "true",
          },
          annotations: {
            "existing-annotation": "true",
          },
        },
        spec: {
          containers: [],
        },
      },
      dryRun: false,
      uid: "test-uid",
      name: "test-pod",
      kind: { group: "", version: "v1", kind: "Pod" },
      resource: { group: "", version: "v1", resource: "pods" },
      userInfo: { username: "test-user" },
      oldObject: undefined,
    };
  });

  const capabilityConfig: CapabilityCfg = {
    name: "test-capability",
    description: "Test capability description",
    namespaces: ["default"],
  };

  it("should initialize with given configuration", () => {
    const capability = new Capability(capabilityConfig);
    expect(capability.name).toBe(capabilityConfig.name);
    expect(capability.description).toBe(capabilityConfig.description);
    expect(capability.namespaces).toEqual(capabilityConfig.namespaces);
    expect(mockLog.info).toHaveBeenCalledWith(`Capability ${capabilityConfig.name} registered`);
  });

  it("should register store and schedule store", () => {
    const capability = new Capability(capabilityConfig);

    const storeResult = capability.registerStore();
    expect(storeResult).toHaveProperty("store");
    expect(mockLog.info).toHaveBeenCalledWith(`Registering store for ${capabilityConfig.name}`);

    const scheduleStoreResult = capability.registerScheduleStore();
    expect(scheduleStoreResult).toHaveProperty("scheduleStore");
    expect(mockLog.info).toHaveBeenCalledWith(`Registering schedule store for ${capabilityConfig.name}`);
  });

  it("should throw an error if store is registered twice", () => {
    const capability = new Capability(capabilityConfig);

    capability.registerStore();
    expect(() => capability.registerStore()).toThrowError("Store already registered for test-capability");
  });

  it("should throw an error if schedule store is registered twice", () => {
    const capability = new Capability(capabilityConfig);

    capability.registerScheduleStore();
    expect(() => capability.registerScheduleStore()).toThrowError(
      "Schedule store already registered for test-capability",
    );
  });

  it("should correctly chain When, InNamespace, WithLabel, and Mutate methods", async () => {
    const capability = new Capability(capabilityConfig);

    const mockMutateCallback: MutateAction<typeof V1Pod, V1Pod> = jest.fn(
      async (req: PeprMutateRequest<V1Pod>, logger: typeof Log = mockLog) => {
        logger.info("Executing mutation action");
      },
    );

    capability
      .When(a.Pod)
      .IsCreatedOrUpdated()
      .InNamespace("default")
      .WithLabel("test-label", "value")
      .Alias("test-alias")
      .Mutate(mockMutateCallback);

    expect(capability.bindings).toHaveLength(1);
    const binding = capability.bindings[0];
    expect(binding.filters.namespaces).toContain("default");
    expect(binding.filters.labels).toHaveProperty("test-label", "value");
    expect(binding.alias).toBe("test-alias");

    // Simulate the mutation action
    const peprRequest = new PeprMutateRequest<V1Pod>(mockRequest);

    if (binding.mutateCallback) {
      await binding.mutateCallback(peprRequest);
    }

    expect(mockMutateCallback).toHaveBeenCalledWith(peprRequest, expect.anything());
    expect(mockLog.child).toHaveBeenCalledWith({ alias: "test-alias" });
    expect(mockLog.info).toHaveBeenCalledWith("Executing mutation action with alias: test-alias");
  });

  it("should use child logger for mutate callback", async () => {
    const capability = new Capability(capabilityConfig);

    const mockMutateCallback: MutateAction<typeof V1Pod, V1Pod> = jest.fn(
      (req: PeprMutateRequest<V1Pod>, logger: typeof Log = mockLog) => {
        logger.info("Mutate action log");
      },
    );

    capability
      .When(a.Pod)
      .IsCreatedOrUpdated()
      .InNamespace("default")
      .WithLabel("test-label", "value")
      .Alias("test-alias")
      .Mutate(mockMutateCallback);

    expect(capability.bindings).toHaveLength(1);
    const binding = capability.bindings[0];

    // Simulate the mutation action
    const peprRequest = new PeprMutateRequest<V1Pod>(mockRequest);

    if (binding.mutateCallback) {
      await binding.mutateCallback(peprRequest);
    }

    expect(mockMutateCallback).toHaveBeenCalledWith(peprRequest, expect.anything());
    expect(mockLog.child).toHaveBeenCalledWith({ alias: "test-alias" });
    expect(mockLog.info).toHaveBeenCalledWith("Executing mutation action with alias: test-alias");
    expect(mockLog.info).toHaveBeenCalledWith("Mutate action log");
  });

  it("should handle complex alias and logging correctly", async () => {
    const complexCapabilityConfig: CapabilityCfg = {
      name: "complex-capability",
      description: "Test complex capability description",
      namespaces: ["pepr-demo", "pepr-demo-2"],
    };

    const capability = new Capability(complexCapabilityConfig);

    const mockMutateCallback: MutateAction<typeof V1Pod, V1Pod> = jest.fn(
      async (po: PeprMutateRequest<V1Pod>, logger: typeof Log = mockLog) => {
        logger.info(`SNAKES ON A PLANE! ${po.Raw.metadata?.name}`);
      },
    );

    capability
      .When(a.Pod)
      .IsCreatedOrUpdated()
      .InNamespace("pepr-demo")
      .WithLabel("white")
      .Alias("reject:pods:runAsRoot:privileged:runAsGroup<10:allowPrivilegeEscalation")
      .Mutate(mockMutateCallback);

    expect(capability.bindings).toHaveLength(1);
    const binding = capability.bindings[0];
    expect(binding.filters.namespaces).toContain("pepr-demo");
    expect(binding.filters.labels).toHaveProperty("white", "");
    expect(binding.alias).toBe("reject:pods:runAsRoot:privileged:runAsGroup<10:allowPrivilegeEscalation");

    // Simulate the mutation action
    const peprRequest = new PeprMutateRequest<V1Pod>(mockRequest);

    if (binding.mutateCallback) {
      await binding.mutateCallback(peprRequest);
    }

    expect(mockMutateCallback).toHaveBeenCalledWith(peprRequest, expect.anything());
    expect(mockLog.child).toHaveBeenCalledWith({
      alias: "reject:pods:runAsRoot:privileged:runAsGroup<10:allowPrivilegeEscalation",
    });
    expect(mockLog.info).toHaveBeenCalledWith(
      "Executing mutation action with alias: reject:pods:runAsRoot:privileged:runAsGroup<10:allowPrivilegeEscalation",
    );
    expect(mockLog.info).toHaveBeenCalledWith(`SNAKES ON A PLANE! ${mockRequest.object.metadata?.name}`);
  });

  it("should reset the alias before each mutation", async () => {
    const capability = new Capability(capabilityConfig);

    const firstMutateCallback: MutateAction<typeof V1Pod, V1Pod> = jest.fn(
      async (req: PeprMutateRequest<V1Pod>, logger: typeof Log = mockLog) => {
        logger.info("First mutation action");
      },
    );

    const secondMutateCallback: MutateAction<typeof V1Pod, V1Pod> = jest.fn(
      async (req: PeprMutateRequest<V1Pod>, logger: typeof Log = mockLog) => {
        logger.info("Second mutation action");
      },
    );

    // First mutation with an alias
    capability.When(a.Pod).IsCreatedOrUpdated().InNamespace("default").Alias("first-alias").Mutate(firstMutateCallback);

    // Second mutation without an alias (should use "no alias provided")
    capability.When(a.Pod).IsCreatedOrUpdated().InNamespace("default").Mutate(secondMutateCallback);

    expect(capability.bindings).toHaveLength(2);

    // Simulate the first mutation action
    const peprRequest1 = new PeprMutateRequest<V1Pod>(mockRequest);
    if (capability.bindings[0].mutateCallback) {
      await capability.bindings[0].mutateCallback(peprRequest1);
    }

    expect(firstMutateCallback).toHaveBeenCalledWith(peprRequest1, expect.anything());
    expect(mockLog.child).toHaveBeenCalledWith({ alias: "first-alias" });
    expect(mockLog.info).toHaveBeenCalledWith("Executing mutation action with alias: first-alias");

    // Simulate the second mutation action
    const peprRequest2 = new PeprMutateRequest<V1Pod>(mockRequest);
    if (capability.bindings[1].mutateCallback) {
      await capability.bindings[1].mutateCallback(peprRequest2);
    }

    expect(secondMutateCallback).toHaveBeenCalledWith(peprRequest2, expect.anything());
    expect(mockLog.child).toHaveBeenCalledWith({ alias: "no alias provided" });
    expect(mockLog.info).toHaveBeenCalledWith("Executing mutation action with alias: no alias provided");
  });

  it("should use child logger for validate callback", async () => {
    const capability = new Capability(capabilityConfig);

    const mockValidateCallback: ValidateAction<typeof V1Pod, V1Pod> = jest.fn(
      async (req: PeprValidateRequest<V1Pod>, logger: typeof Log = mockLog) => {
        logger.info("Validate action log");
        return { allowed: true };
      },
    );

    capability
      .When(a.Pod)
      .IsCreatedOrUpdated()
      .InNamespace("default")
      .Alias("test-alias")
      .Validate(mockValidateCallback);

    expect(capability.bindings).toHaveLength(1);
    const binding = capability.bindings[0];

    // Simulate the validation action
    const mockPeprRequest = new PeprValidateRequest<V1Pod>(mockRequest);

    if (binding.validateCallback) {
      await binding.validateCallback(mockPeprRequest);
    }

    expect(mockValidateCallback).toHaveBeenCalledWith(mockPeprRequest, expect.anything());
    expect(mockLog.child).toHaveBeenCalledWith({ alias: "test-alias" });
    expect(mockLog.info).toHaveBeenCalledWith("Executing validate action with alias: test-alias");
    expect(mockLog.info).toHaveBeenCalledWith("Validate action log");
  });

  it("should log 'no alias provided' if alias is not set in validate callback", async () => {
    const capability = new Capability(capabilityConfig);

    // Mock the validate callback
    const mockValidateCallback: ValidateAction<typeof V1Pod, V1Pod> = jest.fn(
      async (req: PeprValidateRequest<V1Pod>, logger: typeof Log = mockLog) => {
        logger.info("Validate action log");
        return { allowed: true };
      },
    );

    // Do not set alias, to trigger "no alias provided"
    capability.When(a.Pod).IsCreatedOrUpdated().Validate(mockValidateCallback);

    expect(capability.bindings).toHaveLength(1);
    const binding = capability.bindings[0];

    // Simulate the validation action
    const mockPeprRequest = new PeprValidateRequest<V1Pod>(mockRequest);

    if (binding.validateCallback) {
      await binding.validateCallback(mockPeprRequest);
    }

    // Expect the log to contain "no alias provided"
    expect(mockLog.info).toHaveBeenCalledWith("Executing validate action with alias: no alias provided");
    expect(mockLog.info).toHaveBeenCalledWith("Validate action log");
  });

  it("should register a Watch action and execute it with the logger", async () => {
    const capability = new Capability(capabilityConfig);

    // Mock Watch callback function
    const mockWatchCallback: WatchLogAction<typeof V1Pod> = jest.fn(
      async (update, phase, logger: typeof Log = mockLog) => {
        logger.info("Watch action executed");
      },
    );

    // Chain the When and Watch methods
    capability.When(a.Pod).IsCreated().Watch(mockWatchCallback);

    // Log the bindings to ensure they are being added
    console.log("Bindings after watch registration: ", capability.bindings);

    // Retrieve the registered binding
    const binding = capability.bindings.find(b => b.isWatch === true);

    // Check that the watch callback was registered
    expect(binding).toBeDefined();
    expect(binding?.isWatch).toBe(true);

    // Simulate calling the watch callback with test data
    const testPod = new V1Pod();
    await binding?.watchCallback?.(testPod, WatchPhase.Added, mockLog);

    // Ensure that the logger's `info` method was called
    expect(mockLog.info).toHaveBeenCalledWith("Watch action executed");
    expect(mockWatchCallback).toHaveBeenCalledWith(testPod, WatchPhase.Added, mockLog);
  });

  it("should pass the correct parameters to the Watch action", async () => {
    const capability = new Capability(capabilityConfig);

    const mockWatchCallback: WatchLogAction<typeof V1Pod> = jest.fn(
      async (update, phase, logger: typeof Log = mockLog) => {
        logger.info("Watch action executed");
      },
    );

    capability.When(a.Pod).IsCreated().Watch(mockWatchCallback);

    const binding = capability.bindings.find(b => b.isWatch);
    expect(binding).toBeDefined();

    const testPod = new V1Pod();
    const testPhase = WatchPhase.Modified;

    // Call the watch callback with custom data
    await binding?.watchCallback?.(testPod, testPhase, mockLog);

    expect(mockWatchCallback).toHaveBeenCalledWith(testPod, testPhase, mockLog);
    expect(mockLog.info).toHaveBeenCalledWith("Watch action executed");
  });

  it("should use child logger for reconcile callback", async () => {
    const capability = new Capability(capabilityConfig);

    const mockReconcileCallback: WatchLogAction<typeof V1Pod> = jest.fn(
      async (update, phase, logger: typeof Log = mockLog) => {
        logger.info("Reconcile action log");
      },
    );

    capability.When(a.Pod).IsCreatedOrUpdated().Reconcile(mockReconcileCallback);

    expect(capability.bindings).toHaveLength(1);
    const binding = capability.bindings[0];

    // Simulate calling the reconcile action
    const testPod = new V1Pod();
    const testPhase = WatchPhase.Modified;

    if (binding.watchCallback) {
      await binding.watchCallback(testPod, testPhase);
    }

    expect(mockReconcileCallback).toHaveBeenCalledWith(testPod, testPhase, expect.anything());
    expect(mockLog.child).toHaveBeenCalledWith({ alias: "no alias provided" });
    expect(mockLog.info).toHaveBeenCalledWith("Executing reconcile action with alias: no alias provided");
    expect(mockLog.info).toHaveBeenCalledWith("Reconcile action log");
  });

  it("should use child logger for finalize callback", async () => {
    const capability = new Capability(capabilityConfig);

    const mockFinalizeCallback: FinalizeAction<typeof V1Pod> = jest.fn(async (update, logger: typeof Log = mockLog) => {
      logger.info("Finalize action log");
    });

    // Create a mock WatchLogAction function that matches the expected signature
    const mockWatchCallback: WatchLogAction<typeof V1Pod> = jest.fn(
      // eslint-disable-next-line @typescript-eslint/no-unused-vars
      async (update: V1Pod, phase: WatchPhase, logger?: typeof Log) => {},
    );

    // Chain .Watch() with the correct function signature before .Finalize()
    capability.When(a.Pod).IsCreatedOrUpdated().Watch(mockWatchCallback).Finalize(mockFinalizeCallback);

    // Find the finalize binding
    const finalizeBinding = capability.bindings.find(binding => binding.finalizeCallback);

    expect(finalizeBinding).toBeDefined(); // Ensure the finalize binding exists

    // Simulate calling the finalize action
    const testPod = new V1Pod();

    if (finalizeBinding?.finalizeCallback) {
      await finalizeBinding.finalizeCallback(testPod);
    }

    expect(mockFinalizeCallback).toHaveBeenCalledWith(testPod, expect.anything());
    expect(mockLog.child).toHaveBeenCalledWith({ alias: "no alias provided" });
    expect(mockLog.info).toHaveBeenCalledWith("Executing finalize action with alias: no alias provided");
    expect(mockLog.info).toHaveBeenCalledWith("Finalize action log");
  });

  it("should add deletionTimestamp filter", () => {
    const capability = new Capability(capabilityConfig);

    const mockValidateCallback: ValidateAction<typeof V1Pod, V1Pod> = jest.fn(
      async (req: PeprValidateRequest<V1Pod>, logger: typeof Log = mockLog) => {
        logger.info("Validate action log");
        return { allowed: true };
      },
    );

    capability.When(a.Pod).IsCreatedOrUpdated().WithDeletionTimestamp().Validate(mockValidateCallback);

    expect(capability.bindings).toHaveLength(1); // Ensure binding is created
    expect(capability.bindings[0].filters.deletionTimestamp).toBe(true);
  });

  it("should add name filter", () => {
    const capability = new Capability(capabilityConfig);

    const mockValidateCallback: ValidateAction<typeof V1Pod, V1Pod> = jest.fn(
      async (req: PeprValidateRequest<V1Pod>, logger: typeof Log = mockLog) => {
        logger.info("Validate action log");
        return { allowed: true };
      },
    );

    capability.When(a.Pod).IsCreatedOrUpdated().WithName("test-name").Validate(mockValidateCallback);

    expect(capability.bindings).toHaveLength(1); // Ensure binding is created
    expect(capability.bindings[0].filters.name).toBe("test-name");
  });

  it("should add annotation filter", () => {
    const capability = new Capability(capabilityConfig);

    const mockValidateCallback: ValidateAction<typeof V1Pod, V1Pod> = jest.fn(
      async (req: PeprValidateRequest<V1Pod>, logger: typeof Log = mockLog) => {
        logger.info("Validate action log");
        return { allowed: true };
      },
    );

    capability.When(a.Pod).IsCreatedOrUpdated().WithAnnotation("test-key", "test-value").Validate(mockValidateCallback);

    expect(capability.bindings).toHaveLength(1); // Ensure binding is created
    expect(capability.bindings[0].filters.annotations["test-key"]).toBe("test-value");
  });

  it("should bind an update event", () => {
    const capability = new Capability(capabilityConfig);

    const mockValidateCallback: ValidateAction<typeof V1Pod, V1Pod> = jest.fn(
      async (req: PeprValidateRequest<V1Pod>, logger: typeof Log = mockLog) => {
        logger.info("Validate action log");
        return { allowed: true };
      },
    );

    capability.When(a.Pod).IsUpdated().InNamespace("default").Validate(mockValidateCallback);

    expect(capability.bindings).toHaveLength(1); // Ensure binding is created
    expect(capability.bindings[0].event).toBe(Event.Update);
  });

  it("should bind a delete event", async () => {
    const capability = new Capability(capabilityConfig);

    const mockValidateCallback: ValidateAction<typeof V1Pod, V1Pod> = jest.fn(
      async (req: PeprValidateRequest<V1Pod>, logger: typeof Log = mockLog) => {
        logger.info("Validate action log");
        return { allowed: true };
      },
    );

    capability.When(a.Pod).IsDeleted().InNamespace("default").Validate(mockValidateCallback);

    expect(capability.bindings).toHaveLength(1);

    expect(capability.bindings).toHaveLength(1); // Ensure binding is created
    expect(capability.bindings[0].event).toBe(Event.Delete);
  });

  it("should throw an error if neither matchedKind nor kind is provided", () => {
    const capability = new Capability(capabilityConfig);

    // Mock a model with just a name, missing the kind
    const mockModel: { name: string } = {
      name: "InvalidModel",
    };

    // Expect an error when neither matchedKind nor kind is provided
    expect(() => {
      capability.When(mockModel as unknown as GenericClass); // Cast to the expected type without using 'any'
    }).toThrowError(`Kind not specified for ${mockModel.name}`);
  });

  it("should create a new schedule and watch the schedule store when PEPR_WATCH_MODE is 'true'", () => {
    // Set the environment variable
    process.env.PEPR_WATCH_MODE = "true";

    const capability = new Capability(capabilityConfig);

    const mockSchedule: Schedule = {
      name: "test-schedule",
      every: 5,
      unit: "minutes",
      run: jest.fn(),
      startTime: new Date(),
      completions: 1,
    };

    // Call OnSchedule with a mock schedule
    capability.OnSchedule(mockSchedule);

    // Ensure that the schedule store's `onReady` method is called with the correct callback
    const scheduleStoreInstance = capability.getScheduleStore();
    expect(scheduleStoreInstance.onReady).toHaveBeenCalledWith(expect.any(Function));

    // Simulate the `onReady` callback being invoked
    const onReadyCallback = (scheduleStoreInstance.onReady as jest.Mock).mock.calls[0][0] as () => void;
    onReadyCallback(); // The callback function is now invoked as a type of `() => void`

    // Ensure the new OnSchedule instance is created with the correct schedule data
    expect(OnSchedule).toHaveBeenCalledWith(mockSchedule);

    // Clean up environment variables after the test
    delete process.env.PEPR_WATCH_MODE;
  });

  it("should not create a new schedule or watch the schedule store when PEPR_WATCH_MODE is not set", () => {
    // Ensure environment variables are not set
    delete process.env.PEPR_WATCH_MODE;
    delete process.env.PEPR_MODE;

    const capability = new Capability(capabilityConfig);

    const mockSchedule: Schedule = {
      name: "test-schedule",
      every: 5,
      unit: "minutes",
      run: jest.fn(),
      startTime: new Date(),
      completions: 1,
    };

    // Call OnSchedule with a mock schedule
    capability.OnSchedule(mockSchedule);

    // Ensure that the schedule store's `onReady` method is not called
    const scheduleStoreInstance = capability.getScheduleStore();
    expect(scheduleStoreInstance.onReady).not.toHaveBeenCalled();

    // Ensure that OnSchedule was not called
    expect(OnSchedule).not.toHaveBeenCalled();
  });

  it("should use aliasLogger if no logger is provided in watch callback", async () => {
    const capability = new Capability(capabilityConfig);

    // Mock the watch callback
    const mockWatchCallback: WatchLogAction<typeof V1Pod> = jest.fn(
      async (update: V1Pod, phase: WatchPhase, logger?: typeof Log) => {
        logger?.info("Watch action log");
      },
    );

    // Chain Watch without providing an explicit logger
    capability.When(a.Pod).IsCreatedOrUpdated().Watch(mockWatchCallback);

    expect(capability.bindings).toHaveLength(1);
    const binding = capability.bindings[0];

    // Simulate the watch action without passing a logger, so aliasLogger is used
    const testPod = new V1Pod();
    await binding.watchCallback?.(testPod, WatchPhase.Added); // No logger passed

    // Assert that aliasLogger was used
    expect(mockLog.child).toHaveBeenCalledWith({ alias: "no alias provided" });
    expect(mockLog.info).toHaveBeenCalledWith("Executing watch action with alias: no alias provided");
    expect(mockLog.info).toHaveBeenCalledWith("Watch action log");
  });

  it("should add annotation with an empty value when no value is provided in WithAnnotation", () => {
    const capability = new Capability(capabilityConfig);

    // Chain WithAnnotation without providing a value (default to empty string)
    capability.When(a.Pod).IsCreatedOrUpdated().WithAnnotation("test-annotation");

    expect(capability.bindings).toHaveLength(0);
  });
});<|MERGE_RESOLUTION|>--- conflicted
+++ resolved
@@ -7,11 +7,7 @@
 import { Operation } from "./mutate-types";
 import { PeprMutateRequest } from "./mutate-request";
 import { PeprValidateRequest } from "./validate-request";
-<<<<<<< HEAD
 import { AdmissionRequest } from "./validate-types";
-=======
-import { AdmissionRequest } from "./types";
->>>>>>> 97c28455
 import { WatchPhase } from "kubernetes-fluent-client/dist/fluent/types";
 import { Operation } from "./mutate-types";
 import { Event } from "./types";
