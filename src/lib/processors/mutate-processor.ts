--- conflicted
+++ resolved
@@ -16,12 +16,11 @@
 import { resolveIgnoreNamespaces } from "../assets/webhooks";
 import { Operation } from "fast-json-patch";
 import { WebhookType } from "../enums";
-<<<<<<< HEAD
+
 import { AdmissionRequest } from "../common-types";
-=======
+
 import { decodeData, reencodeData } from "./decode-utils";
 
->>>>>>> 633ca031
 export interface Bindable {
   req: AdmissionRequest;
   config: ModuleConfig;
