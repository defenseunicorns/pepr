// SPDX-License-Identifier: Apache-2.0
// SPDX-FileCopyrightText: 2023-Present The Pepr Authors

import { expect, describe, it } from "@jest/globals";
import { KubernetesObject } from "kubernetes-fluent-client";
import { Binding, DeepPartial } from "../../types";
import {
  mismatchedName,
  mismatchedDeletionTimestamp,
  mismatchedNameRegex,
  mismatchedNamespace,
  mismatchedNamespaceRegex,
  mismatchedAnnotations,
  mismatchedLabels,
  metasMismatch,
<<<<<<< HEAD
} from "../adjudicators";
=======
} from "./adjudicators";
>>>>>>> 35bf5890
import { defaultBinding, defaultFilters, defaultKubernetesObject } from "./defaultTestObjects";

describe("mismatchedName", () => {
  //[ Binding, KubernetesObject, result ]
  it.each([
    [{ filters: { name: "name" } }, {}, true],
    [{ filters: { name: "name" } }, { metadata: { name: "name" } }, false],
  ])("given binding %j and object %j, returns %s", (bnd, obj, expected) => {
<<<<<<< HEAD
    const binding = {
      ...defaultBinding,
      filters: "filters" in bnd ? { ...defaultFilters, name: bnd.filters.name } : { ...defaultFilters },
    };
    const object = {
=======
    const binding: Binding = {
      ...defaultBinding,
      filters: { ...defaultFilters, name: bnd.filters.name },
    };
    const kubernetesObject: KubernetesObject = {
>>>>>>> 35bf5890
      ...defaultKubernetesObject,
      metadata: "metadata" in obj ? obj.metadata : defaultKubernetesObject.metadata,
    };

<<<<<<< HEAD
    const result = mismatchedName(binding, object);
=======
    const result = mismatchedName(binding, kubernetesObject);
>>>>>>> 35bf5890

    expect(result).toBe(expected);
  });
});

describe("mismatchedDeletionTimestamp", () => {
  //[ Binding, KubernetesObject, result ]
  it.each([
    [{}, {}, false],
    [{}, { metadata: { deletionTimestamp: new Date() } }, false],
    [{ filters: { deletionTimestamp: true } }, {}, true],
    [{ filters: { deletionTimestamp: true } }, { metadata: { deletionTimestamp: new Date() } }, false],
  ])("given binding %j and object %j, returns %s", (bnd, obj, expected) => {
    const binding = bnd as DeepPartial<Binding>;
    const kubernetesObject = obj as DeepPartial<KubernetesObject>;

<<<<<<< HEAD
    const result = mismatchedDeletionTimestamp(binding, object);
=======
    const result = mismatchedDeletionTimestamp(binding, kubernetesObject);
>>>>>>> 35bf5890

    expect(result).toBe(expected);
  });
});

describe("mismatchedNameRegex", () => {
  //[ Binding, KubernetesObject, result ]
  it.each([
    [{}, {}, false],
    [{}, { metadata: { name: "name" } }, false],
    [{ filters: { regexName: "^n[aeiou]me$" } }, {}, true],
    [{ filters: { regexName: "^n[aeiou]me$" } }, { metadata: { name: "name" } }, false],
    [{ filters: { regexName: "^n[aeiou]me$" } }, { metadata: { name: "neme" } }, false],
    [{ filters: { regexName: "^n[aeiou]me$" } }, { metadata: { name: "nime" } }, false],
    [{ filters: { regexName: "^n[aeiou]me$" } }, { metadata: { name: "nome" } }, false],
    [{ filters: { regexName: "^n[aeiou]me$" } }, { metadata: { name: "nume" } }, false],
    [{ filters: { regexName: "^n[aeiou]me$" } }, { metadata: { name: "n3me" } }, true],
  ])("given binding %j and object %j, returns %s", (bnd, obj, expected) => {
    const binding = bnd as DeepPartial<Binding>;
    const kubernetesObject = obj as DeepPartial<KubernetesObject>;

<<<<<<< HEAD
    const result = mismatchedNameRegex(binding, object);
=======
    const result = mismatchedNameRegex(binding, kubernetesObject);
>>>>>>> 35bf5890

    expect(result).toBe(expected);
  });
});

describe("mismatchedNamespace", () => {
  //[ Binding, KubernetesObject, result ]
  it.each([
    [{}, {}, false],
    [{}, { metadata: { namespace: "namespace" } }, false],
    [{ filters: { namespaces: ["namespace"] } }, {}, true],
    [{ filters: { namespaces: ["namespace"] } }, { metadata: { namespace: "nopesause" } }, true],
    [{ filters: { namespaces: ["namespace"] } }, { metadata: { namespace: "namespace" } }, false],
  ])("given binding %j and object %j, returns %s", (bnd, obj, expected) => {
    const binding = bnd as DeepPartial<Binding>;
    const kubernetesObject = obj as DeepPartial<KubernetesObject>;

<<<<<<< HEAD
    const result = mismatchedNamespace(binding, object);
=======
    const result = mismatchedNamespace(binding, kubernetesObject);
>>>>>>> 35bf5890

    expect(result).toBe(expected);
  });
});

describe("mismatchedNamespaceRegex", () => {
  //[ Binding, KubernetesObject, result ]
<<<<<<< HEAD
  const testRegex1 = "^n.mespace$";
  const testRegex2 = "^n[aeiou]mespace$";
  const testRegex3 = "^n[aeiou]me$";
  const testRegex4 = "^sp[aeiou]ce$";

  it.each([
    // [{}, {}, false],
    // [{}, { metadata: { namespace: "namespace" } }, false],
=======
  const testRegex1 = "^n.mespace$"; //regexr.com/89l8u
  const testRegex2 = "^n[aeiou]mespace$"; //regexr.com/89l8f
  const testRegex3 = "^n[aeiou]me$"; //regexr.com/89l8l
  const testRegex4 = "^sp[aeiou]ce$"; //regexr.com/89l8o

  it.each([
>>>>>>> 35bf5890
    [{ filters: { regexNamespaces: [testRegex1] } }, {}, true],

    [{ filters: { regexNamespaces: [testRegex2] } }, { metadata: { namespace: "namespace" } }, false],
    [{ filters: { regexNamespaces: [testRegex2] } }, { metadata: { namespace: "nemespace" } }, false],
    [{ filters: { regexNamespaces: [testRegex2] } }, { metadata: { namespace: "nimespace" } }, false],
    [{ filters: { regexNamespaces: [testRegex2] } }, { metadata: { namespace: "nomespace" } }, false],
    [{ filters: { regexNamespaces: [testRegex2] } }, { metadata: { namespace: "numespace" } }, false],
    [{ filters: { regexNamespaces: [testRegex2] } }, { metadata: { namespace: "n3mespace" } }, true],

    [{ filters: { regexNamespaces: [testRegex3, testRegex4] } }, { metadata: { namespace: "name" } }, false],
    [{ filters: { regexNamespaces: [testRegex3, testRegex4] } }, { metadata: { namespace: "space" } }, false],
    [{ filters: { regexNamespaces: [testRegex3, testRegex4] } }, { metadata: { namespace: "namespace" } }, true],
  ])("given binding %j and object %j, returns %s", (bnd, obj, expected) => {
    const binding: Binding = {
      ...defaultBinding,
      filters: { ...defaultFilters, regexNamespaces: bnd.filters.regexNamespaces },
    };
<<<<<<< HEAD
    const object: KubernetesObject = {
=======
    const kubernetesObject: KubernetesObject = {
>>>>>>> 35bf5890
      ...defaultKubernetesObject,
      metadata: "metadata" in obj ? obj.metadata : defaultKubernetesObject.metadata,
    };

<<<<<<< HEAD
    const result = mismatchedNamespaceRegex(binding, object);
=======
    const result = mismatchedNamespaceRegex(binding, kubernetesObject);
>>>>>>> 35bf5890

    expect(result).toBe(expected);
  });
});

describe("mismatchedAnnotations", () => {
  //[ Binding, KubernetesObject, result ]
  it.each([
    [{}, {}, false],
    [{}, { metadata: { annotations: { anno: "tate" } } }, false],

    [{ filters: { annotations: { anno: "" } } }, {}, true],
    [{ filters: { annotations: { anno: "" } } }, { metadata: { annotations: { anno: "" } } }, false],
    [{ filters: { annotations: { anno: "" } } }, { metadata: { annotations: { anno: "tate" } } }, false],

    [{ filters: { annotations: { anno: "tate" } } }, {}, true],
    [{ filters: { annotations: { anno: "tate" } } }, { metadata: { annotations: { anno: "" } } }, true],
    [{ filters: { annotations: { anno: "tate" } } }, { metadata: { annotations: { anno: "tate" } } }, false],
    [{ filters: { annotations: { anno: "tate" } } }, { metadata: { annotations: { anno: "tato" } } }, true],

    [{ filters: { annotations: { an: "no", ta: "te" } } }, { metadata: { annotations: { an: "" } } }, true],
    [{ filters: { annotations: { an: "no", ta: "te" } } }, { metadata: { annotations: { an: "no" } } }, true],
    [{ filters: { annotations: { an: "no", ta: "te" } } }, { metadata: { annotations: { an: "no", ta: "" } } }, true],
    [{ filters: { annotations: { an: "no", ta: "te" } } }, { metadata: { annotations: { an: "no", ta: "to" } } }, true],
    [
      { filters: { annotations: { an: "no", ta: "te" } } },
      { metadata: { annotations: { an: "no", ta: "te" } } },
      false,
    ],
  ])("given binding %j and object %j, returns %s", (bnd, obj, expected) => {
    const binding = bnd as DeepPartial<Binding>;
    const kubernetesObject = obj as DeepPartial<KubernetesObject>;

<<<<<<< HEAD
    const result = mismatchedAnnotations(binding, object);
=======
    const result = mismatchedAnnotations(binding, kubernetesObject);
>>>>>>> 35bf5890

    expect(result).toBe(expected);
  });
});

describe("mismatchedLabels", () => {
  //[ Binding, KubernetesObject, result ]
  it.each([
    [{}, {}, false],
    [{}, { metadata: { labels: { la: "ble" } } }, false],

    [{ filters: { labels: { la: "" } } }, {}, true],
    [{ filters: { labels: { la: "" } } }, { metadata: { labels: { la: "" } } }, false],
    [{ filters: { labels: { la: "" } } }, { metadata: { labels: { la: "ble" } } }, false],

    [{ filters: { labels: { la: "ble" } } }, {}, true],
    [{ filters: { labels: { la: "ble" } } }, { metadata: { labels: { la: "" } } }, true],
    [{ filters: { labels: { la: "ble" } } }, { metadata: { labels: { la: "ble" } } }, false],

    [{ filters: { labels: { l: "a", b: "le" } } }, { metadata: { labels: { l: "" } } }, true],
    [{ filters: { labels: { l: "a", b: "le" } } }, { metadata: { labels: { l: "a" } } }, true],
    [{ filters: { labels: { l: "a", b: "le" } } }, { metadata: { labels: { l: "a", b: "" } } }, true],
    [{ filters: { labels: { l: "a", b: "le" } } }, { metadata: { labels: { l: "a", b: "le" } } }, false],
  ])("given binding %j and object %j, returns %s", (bnd, obj, expected) => {
    const binding = bnd as DeepPartial<Binding>;
    const kubernetesObject = obj as DeepPartial<KubernetesObject>;

<<<<<<< HEAD
    const result = mismatchedLabels(binding, object);
=======
    const result = mismatchedLabels(binding, kubernetesObject);
>>>>>>> 35bf5890

    expect(result).toBe(expected);
  });
});

describe("metasMismatch", () => {
  it.each([
    [{}, {}, false],
    [{}, { anno: "tate" }, false],

    [{ anno: "" }, {}, true],
    [{ anno: "" }, { anno: "" }, false],
    [{ anno: "" }, { anno: "tate" }, false],

    [{ anno: "tate" }, {}, true],
    [{ anno: "tate" }, { anno: "" }, true],
    [{ anno: "tate" }, { anno: "tate" }, false],
    [{ anno: "tate" }, { anno: "tato" }, true],

    [{ an: "no", ta: "te" }, { an: "" }, true],
    [{ an: "no", ta: "te" }, { an: "no" }, true],
    [{ an: "no", ta: "te" }, { an: "no", ta: "" }, true],
    [{ an: "no", ta: "te" }, { an: "no", ta: "te" }, false],
    [{ an: "no", ta: "te" }, { an: "no", ta: "to" }, true],
  ])("given left %j and right %j, returns %s", (bnd, obj, expected) => {
    const result = metasMismatch(bnd, obj);

    expect(result).toBe(expected);
  });
});<|MERGE_RESOLUTION|>--- conflicted
+++ resolved
@@ -13,11 +13,7 @@
   mismatchedAnnotations,
   mismatchedLabels,
   metasMismatch,
-<<<<<<< HEAD
-} from "../adjudicators";
-=======
 } from "./adjudicators";
->>>>>>> 35bf5890
 import { defaultBinding, defaultFilters, defaultKubernetesObject } from "./defaultTestObjects";
 
 describe("mismatchedName", () => {
@@ -26,28 +22,16 @@
     [{ filters: { name: "name" } }, {}, true],
     [{ filters: { name: "name" } }, { metadata: { name: "name" } }, false],
   ])("given binding %j and object %j, returns %s", (bnd, obj, expected) => {
-<<<<<<< HEAD
-    const binding = {
-      ...defaultBinding,
-      filters: "filters" in bnd ? { ...defaultFilters, name: bnd.filters.name } : { ...defaultFilters },
-    };
-    const object = {
-=======
     const binding: Binding = {
       ...defaultBinding,
       filters: { ...defaultFilters, name: bnd.filters.name },
     };
     const kubernetesObject: KubernetesObject = {
->>>>>>> 35bf5890
       ...defaultKubernetesObject,
       metadata: "metadata" in obj ? obj.metadata : defaultKubernetesObject.metadata,
     };
 
-<<<<<<< HEAD
-    const result = mismatchedName(binding, object);
-=======
     const result = mismatchedName(binding, kubernetesObject);
->>>>>>> 35bf5890
 
     expect(result).toBe(expected);
   });
@@ -64,11 +48,7 @@
     const binding = bnd as DeepPartial<Binding>;
     const kubernetesObject = obj as DeepPartial<KubernetesObject>;
 
-<<<<<<< HEAD
-    const result = mismatchedDeletionTimestamp(binding, object);
-=======
     const result = mismatchedDeletionTimestamp(binding, kubernetesObject);
->>>>>>> 35bf5890
 
     expect(result).toBe(expected);
   });
@@ -90,11 +70,7 @@
     const binding = bnd as DeepPartial<Binding>;
     const kubernetesObject = obj as DeepPartial<KubernetesObject>;
 
-<<<<<<< HEAD
-    const result = mismatchedNameRegex(binding, object);
-=======
     const result = mismatchedNameRegex(binding, kubernetesObject);
->>>>>>> 35bf5890
 
     expect(result).toBe(expected);
   });
@@ -112,11 +88,7 @@
     const binding = bnd as DeepPartial<Binding>;
     const kubernetesObject = obj as DeepPartial<KubernetesObject>;
 
-<<<<<<< HEAD
-    const result = mismatchedNamespace(binding, object);
-=======
     const result = mismatchedNamespace(binding, kubernetesObject);
->>>>>>> 35bf5890
 
     expect(result).toBe(expected);
   });
@@ -124,23 +96,12 @@
 
 describe("mismatchedNamespaceRegex", () => {
   //[ Binding, KubernetesObject, result ]
-<<<<<<< HEAD
-  const testRegex1 = "^n.mespace$";
-  const testRegex2 = "^n[aeiou]mespace$";
-  const testRegex3 = "^n[aeiou]me$";
-  const testRegex4 = "^sp[aeiou]ce$";
-
-  it.each([
-    // [{}, {}, false],
-    // [{}, { metadata: { namespace: "namespace" } }, false],
-=======
   const testRegex1 = "^n.mespace$"; //regexr.com/89l8u
   const testRegex2 = "^n[aeiou]mespace$"; //regexr.com/89l8f
   const testRegex3 = "^n[aeiou]me$"; //regexr.com/89l8l
   const testRegex4 = "^sp[aeiou]ce$"; //regexr.com/89l8o
 
   it.each([
->>>>>>> 35bf5890
     [{ filters: { regexNamespaces: [testRegex1] } }, {}, true],
 
     [{ filters: { regexNamespaces: [testRegex2] } }, { metadata: { namespace: "namespace" } }, false],
@@ -158,20 +119,12 @@
       ...defaultBinding,
       filters: { ...defaultFilters, regexNamespaces: bnd.filters.regexNamespaces },
     };
-<<<<<<< HEAD
-    const object: KubernetesObject = {
-=======
     const kubernetesObject: KubernetesObject = {
->>>>>>> 35bf5890
       ...defaultKubernetesObject,
       metadata: "metadata" in obj ? obj.metadata : defaultKubernetesObject.metadata,
     };
 
-<<<<<<< HEAD
-    const result = mismatchedNamespaceRegex(binding, object);
-=======
     const result = mismatchedNamespaceRegex(binding, kubernetesObject);
->>>>>>> 35bf5890
 
     expect(result).toBe(expected);
   });
@@ -205,11 +158,7 @@
     const binding = bnd as DeepPartial<Binding>;
     const kubernetesObject = obj as DeepPartial<KubernetesObject>;
 
-<<<<<<< HEAD
-    const result = mismatchedAnnotations(binding, object);
-=======
     const result = mismatchedAnnotations(binding, kubernetesObject);
->>>>>>> 35bf5890
 
     expect(result).toBe(expected);
   });
@@ -237,11 +186,7 @@
     const binding = bnd as DeepPartial<Binding>;
     const kubernetesObject = obj as DeepPartial<KubernetesObject>;
 
-<<<<<<< HEAD
-    const result = mismatchedLabels(binding, object);
-=======
     const result = mismatchedLabels(binding, kubernetesObject);
->>>>>>> 35bf5890
 
     expect(result).toBe(expected);
   });
