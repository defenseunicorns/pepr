--- conflicted
+++ resolved
@@ -3,11 +3,7 @@
 
 import { expect, describe, it } from "@jest/globals";
 import { KubernetesObject } from "kubernetes-fluent-client";
-<<<<<<< HEAD
-import { DeepPartial, ValidateActionResponse } from "../../types";
-=======
 import { Binding, DeepPartial, ValidateActionResponse } from "../../types";
->>>>>>> 35bf5890
 import { Event } from "../../enums";
 import {
   bindsToNamespace,
@@ -48,11 +44,7 @@
   misboundDeleteWithDeletionTimestamp,
   misboundNamespace,
   missingName,
-<<<<<<< HEAD
-} from "../adjudicators";
-=======
 } from "./adjudicators";
->>>>>>> 35bf5890
 import { defaultBinding, defaultFilters, defaultKubernetesObject } from "./defaultTestObjects";
 
 describe("definesDeletionTimestamp", () => {
@@ -61,11 +53,7 @@
     [{ filters: { deletionTimestamp: false } }, false],
     [{ filters: { deletionTimestamp: true } }, true],
   ])("given %j, returns %s", (given, expected) => {
-<<<<<<< HEAD
-    const binding = {
-=======
-    const binding: Binding = {
->>>>>>> 35bf5890
+    const binding: Binding = {
       ...defaultBinding,
       filters: {
         ...defaultFilters,
@@ -85,11 +73,7 @@
     [{ filters: { deletionTimestamp: false } }, true],
     [{ filters: { deletionTimestamp: true } }, false],
   ])("given %j, returns %s", (given, expected) => {
-<<<<<<< HEAD
-    const binding = {
-=======
-    const binding: Binding = {
->>>>>>> 35bf5890
+    const binding: Binding = {
       ...defaultBinding,
       filters: {
         ...defaultFilters,
@@ -106,11 +90,7 @@
 describe("definedName", () => {
   //[ Binding, result ]
   it.each([[{ filters: { name: "name" } }, "name"]])("given %j, returns '%s'", (given, expected) => {
-<<<<<<< HEAD
-    const binding = {
-=======
-    const binding: Binding = {
->>>>>>> 35bf5890
+    const binding: Binding = {
       ...defaultBinding,
       filters: {
         ...defaultFilters,
@@ -127,11 +107,7 @@
 describe("definesName", () => {
   //[ Binding, result ]
   it.each([[{ filters: { name: "name" } }, true]])("given %j, returns %s", (given, expected) => {
-<<<<<<< HEAD
-    const binding = {
-=======
-    const binding: Binding = {
->>>>>>> 35bf5890
+    const binding: Binding = {
       ...defaultBinding,
       filters: {
         ...defaultFilters,
@@ -147,18 +123,8 @@
 
 describe("ignoresName", () => {
   //[ Binding, result ]
-<<<<<<< HEAD
-  it.each([
-    // [{}, true],
-    // [{ filters: {} }, true],
-    // [{ filters: { name: null } }, true],
-    [{ filters: { name: "name" } }, false],
-  ])("given %j, returns %s", (given, expected) => {
-    const binding = {
-=======
   it.each([[{ filters: { name: "name" } }, false]])("given %j, returns %s", (given, expected) => {
     const binding: Binding = {
->>>>>>> 35bf5890
       ...defaultBinding,
       filters: {
         ...defaultFilters,
@@ -174,18 +140,8 @@
 
 describe("definedNameRegex", () => {
   //[ Binding, result ]
-<<<<<<< HEAD
-  it.each([
-    // [{}, ""],
-    // [{ filters: {} }, ""],
-    // [{ filters: { regexName: null } }, ""],
-    [{ filters: { regexName: "n.me" } }, "n.me"], // TODO: should this be a regex object?
-  ])("given %j, returns '%s'", (given, expected) => {
-    const binding = {
-=======
   it.each([[{ filters: { regexName: "n.me" } }, "n.me"]])("given %j, returns '%s'", (given, expected) => {
     const binding: Binding = {
->>>>>>> 35bf5890
       ...defaultBinding,
       filters: {
         ...defaultFilters,
@@ -201,18 +157,8 @@
 
 describe("definesNameRegex", () => {
   //[ Binding, result ]
-<<<<<<< HEAD
-  it.each([
-    // [{}, false],
-    // [{ filters: {} }, false],
-    // [{ filters: { regexName: null } }, false],
-    [{ filters: { regexName: "n.me" } }, true],
-  ])("given %j, returns %s", (given, expected) => {
-    const binding = {
-=======
   it.each([[{ filters: { regexName: "n.me" } }, true]])("given %j, returns %s", (given, expected) => {
     const binding: Binding = {
->>>>>>> 35bf5890
       ...defaultBinding,
       filters: {
         ...defaultFilters,
@@ -228,16 +174,7 @@
 
 describe("carriedName", () => {
   //[ KubernetesObject, result ]
-<<<<<<< HEAD
-  it.each([
-    // [{}, ""],
-    // [{ metadata: {} }, ""],
-    // [{ metadata: { name: null } }, ""],
-    [{ metadata: { name: "name" } }, "name"],
-  ])("given %j, returns '%s'", (given, expected) => {
-=======
   it.each([[{ metadata: { name: "name" } }, "name"]])("given %j, returns '%s'", (given, expected) => {
->>>>>>> 35bf5890
     const kubernetesObject = {
       ...defaultKubernetesObject,
       metadata: { name: given.metadata.name },
@@ -251,16 +188,7 @@
 
 describe("carriesName", () => {
   //[ KubernetesObject, result ]
-<<<<<<< HEAD
-  it.each([
-    // [{}, false],
-    // [{ metadata: {} }, false],
-    // [{ metadata: { name: null } }, false],
-    [{ metadata: { name: "name" } }, true],
-  ])("given %j, returns %s", (given, expected) => {
-=======
   it.each([[{ metadata: { name: "name" } }, true]])("given %j, returns %s", (given, expected) => {
->>>>>>> 35bf5890
     const kubernetesObject = {
       ...defaultKubernetesObject,
       metadata: { name: given.metadata.name },
@@ -274,16 +202,7 @@
 
 describe("missingName", () => {
   //[ Binding, result ]
-<<<<<<< HEAD
-  it.each([
-    // [{}, true],
-    // [{ metadata: {} }, true],
-    // [{ metadata: { name: null } }, true],
-    [{ metadata: { name: "name" } }, false],
-  ])("given %j, returns %s", (given, expected) => {
-=======
   it.each([[{ metadata: { name: "name" } }, false]])("given %j, returns %s", (given, expected) => {
->>>>>>> 35bf5890
     const kubernetesObject = {
       ...defaultKubernetesObject,
       metadata: { name: given.metadata.name },
@@ -298,29 +217,15 @@
 describe("bindsToNamespace", () => {
   //[ Binding, result ]
   it.each([
-<<<<<<< HEAD
-    // [{}, false],
-    // [{ kind: {} }, false],
-    [{ kind: { kind: null } }, false],
     [{ kind: { kind: "" } }, false],
     [{ kind: { kind: "Namespace" } }, true],
   ])("given binding %j returns %s", (given, expected) => {
-    const binding = {
-=======
-    [{ kind: { kind: "" } }, false],
-    [{ kind: { kind: "Namespace" } }, true],
-  ])("given binding %j returns %s", (given, expected) => {
-    const binding: Binding = {
->>>>>>> 35bf5890
-      ...defaultBinding,
-      filters: {
-        ...defaultFilters,
-      },
-<<<<<<< HEAD
-      kind: { kind: given.kind.kind },
-=======
+    const binding: Binding = {
+      ...defaultBinding,
+      filters: {
+        ...defaultFilters,
+      },
       kind: { kind: given.kind.kind, group: defaultBinding.kind.group },
->>>>>>> 35bf5890
     };
 
     const result = bindsToNamespace(binding);
@@ -332,21 +237,11 @@
 describe("definedNamespaces", () => {
   //[ Binding, result ]
   it.each([
-<<<<<<< HEAD
-    // [{}, []],
-    // [{ filters: {} }, []],
-    [{ filters: { namespaces: null } }, []],
-=======
->>>>>>> 35bf5890
     [{ filters: { namespaces: [] } }, []],
     [{ filters: { namespaces: ["namespace"] } }, ["namespace"]],
     [{ filters: { namespaces: ["name", "space"] } }, ["name", "space"]],
   ])("given %j, returns %j", (given, expected) => {
-<<<<<<< HEAD
-    const binding = {
-=======
-    const binding: Binding = {
->>>>>>> 35bf5890
+    const binding: Binding = {
       ...defaultBinding,
       filters: {
         ...defaultFilters,
@@ -363,21 +258,11 @@
 describe("definesNamespaces", () => {
   //[ Binding, result ]
   it.each([
-<<<<<<< HEAD
-    // [{}, false],
-    // [{ filters: {} }, false],
-    [{ filters: { namespaces: null } }, false],
-=======
->>>>>>> 35bf5890
     [{ filters: { namespaces: [] } }, false],
     [{ filters: { namespaces: ["namespace"] } }, true],
     [{ filters: { namespaces: ["name", "space"] } }, true],
   ])("given %j, returns %s", (given, expected) => {
-<<<<<<< HEAD
-    const binding = {
-=======
-    const binding: Binding = {
->>>>>>> 35bf5890
+    const binding: Binding = {
       ...defaultBinding,
       filters: {
         ...defaultFilters,
@@ -394,21 +279,11 @@
 describe("definedNamespaceRegexes", () => {
   //[ Binding, result ]
   it.each([
-<<<<<<< HEAD
-    // [{}, []],
-    // [{ filters: {} }, []],
-    // [{ filters: { regexNamespaces: null } }, []],
-=======
->>>>>>> 35bf5890
     [{ filters: { regexNamespaces: [] } }, []],
     [{ filters: { regexNamespaces: [new RegExp("n.mesp.ce").source] } }, ["n.mesp.ce"]],
     [{ filters: { regexNamespaces: [new RegExp("n.me").source, new RegExp("sp.ce").source] } }, ["n.me", "sp.ce"]],
   ])("given %j, returns %j", (given, expected) => {
-<<<<<<< HEAD
-    const binding = {
-=======
-    const binding: Binding = {
->>>>>>> 35bf5890
+    const binding: Binding = {
       ...defaultBinding,
       filters: {
         ...defaultFilters,
@@ -425,21 +300,11 @@
 describe("definesNamespaceRegexes", () => {
   //[ Binding, result ]
   it.each([
-<<<<<<< HEAD
-    // [{}, false],
-    // [{ filters: {} }, false],
-    // [{ filters: { regexNamespaces: null } }, false],
-=======
->>>>>>> 35bf5890
     [{ filters: { regexNamespaces: [] } }, false],
     [{ filters: { regexNamespaces: [new RegExp("n.mesp.ce").source] } }, true],
     [{ filters: { regexNamespaces: [new RegExp("n.me").source, new RegExp("sp.ce").source] } }, true],
   ])("given %j, returns %s", (given, expected) => {
-<<<<<<< HEAD
-    const binding = {
-=======
-    const binding: Binding = {
->>>>>>> 35bf5890
+    const binding: Binding = {
       ...defaultBinding,
       filters: {
         ...defaultFilters,
@@ -462,15 +327,9 @@
     [{ metadata: { namespace: "" } }, ""],
     [{ metadata: { namespace: "namespace" } }, "namespace"],
   ])("given %j, returns %j", (given, expected) => {
-<<<<<<< HEAD
-    const binding = given as DeepPartial<KubernetesObject>;
-
-    const result = carriedNamespace(binding);
-=======
     const kubernetesObject = given as DeepPartial<KubernetesObject>;
 
     const result = carriedNamespace(kubernetesObject);
->>>>>>> 35bf5890
 
     expect(result).toEqual(expected);
   });
@@ -479,12 +338,6 @@
 describe("carriesNamespace", () => {
   //[ KubernetesObject, result ]
   it.each([
-<<<<<<< HEAD
-    // [{}, false],
-    // [{ metadata: {} }, false],
-    // [{ metadata: { namespace: null } }, false],
-=======
->>>>>>> 35bf5890
     [{ metadata: { namespace: "" } }, false],
     [{ metadata: { namespace: "namespace" } }, true],
   ])("given %j, returns %s", (given, expected) => {
@@ -507,21 +360,13 @@
     [{ kind: { kind: "Namespace" }, filters: { namespaces: [] } }, false],
     [{ kind: { kind: "Namespace" }, filters: { namespaces: ["namespace"] } }, true],
   ])("given %j, returns %s", (given, expected) => {
-<<<<<<< HEAD
-    const binding = {
-=======
-    const binding: Binding = {
->>>>>>> 35bf5890
+    const binding: Binding = {
       ...defaultBinding,
       filters: {
         ...defaultFilters,
         namespaces: given.filters.namespaces,
       },
-<<<<<<< HEAD
-      kind: given.kind,
-=======
       kind: { kind: given.kind.kind, group: defaultBinding.kind.group },
->>>>>>> 35bf5890
     };
 
     const result = misboundNamespace(binding);
@@ -533,21 +378,11 @@
 describe("definedAnnotations", () => {
   //[ Binding, result ]
   it.each([
-<<<<<<< HEAD
-    // [{}, {}],
-    // [{ filters: {} }, {}],
-    // [{ filters: { annotations: null } }, {}],
-=======
->>>>>>> 35bf5890
     [{ filters: { annotations: {} } }, {}],
     [{ filters: { annotations: { annotation: "" } } }, { annotation: "" }],
     [{ filters: { annotations: { anno: "tation" } } }, { anno: "tation" }],
   ])("given %j, returns %j", (given, expected) => {
-<<<<<<< HEAD
-    const binding = {
-=======
-    const binding: Binding = {
->>>>>>> 35bf5890
+    const binding: Binding = {
       ...defaultBinding,
       filters: {
         ...defaultFilters,
@@ -564,21 +399,11 @@
 describe("definesAnnotations", () => {
   //[ Binding, result ]
   it.each([
-<<<<<<< HEAD
-    // [{}, false],
-    // [{ filters: {} }, false],
-    // [{ filters: { annotations: null } }, false],
-=======
->>>>>>> 35bf5890
     [{ filters: { annotations: {} } }, false],
     [{ filters: { annotations: { annotation: "" } } }, true],
     [{ filters: { annotations: { anno: "tation" } } }, true],
   ])("given %j, returns %s", (given, expected) => {
-<<<<<<< HEAD
-    const binding = {
-=======
-    const binding: Binding = {
->>>>>>> 35bf5890
+    const binding: Binding = {
       ...defaultBinding,
       filters: {
         ...defaultFilters,
@@ -595,12 +420,6 @@
 describe("carriedAnnotations", () => {
   //[ KuberneteObject, result ]
   it.each([
-<<<<<<< HEAD
-    // [{}, {}],
-    // [{ metadata: {} }, {}],
-    // [{ metadata: { annotations: null } }, {}],
-=======
->>>>>>> 35bf5890
     [{ metadata: { annotations: {} } }, {}],
     [{ metadata: { annotations: { annotation: "" } } }, { annotation: "" }],
     [{ metadata: { annotations: { anno: "tation" } } }, { anno: "tation" }],
@@ -619,12 +438,6 @@
 describe("carriesAnnotations", () => {
   //[ KubernetesObject, result ]
   it.each([
-<<<<<<< HEAD
-    // [{}, false],
-    // [{ metadata: {} }, false],
-    // [{ metadata: { annotations: null } }, false],
-=======
->>>>>>> 35bf5890
     [{ metadata: { annotations: {} } }, false],
     [{ metadata: { annotations: { annotation: "" } } }, true],
     [{ metadata: { annotations: { anno: "tation" } } }, true],
@@ -643,21 +456,11 @@
 describe("definedLabels", () => {
   //[ Binding, result ]
   it.each([
-<<<<<<< HEAD
-    // [{}, {}],
-    // [{ filters: {} }, {}],
-    // [{ filters: { labels: null } }, {}],
-=======
->>>>>>> 35bf5890
     [{ filters: { labels: {} } }, {}],
     [{ filters: { labels: { label: "" } } }, { label: "" }],
     [{ filters: { labels: { lab: "el" } } }, { lab: "el" }],
   ])("given %j, returns %j", (given, expected) => {
-<<<<<<< HEAD
-    const binding = {
-=======
-    const binding: Binding = {
->>>>>>> 35bf5890
+    const binding: Binding = {
       ...defaultBinding,
       filters: {
         ...defaultFilters,
@@ -674,21 +477,11 @@
 describe("definesLabels", () => {
   //[ Binding, result ]
   it.each([
-<<<<<<< HEAD
-    // [{}, false],
-    // [{ filters: {} }, false],
-    // [{ filters: { labels: null } }, false],
-=======
->>>>>>> 35bf5890
     [{ filters: { labels: {} } }, false],
     [{ filters: { labels: { label: "" } } }, true],
     [{ filters: { labels: { lab: "el" } } }, true],
   ])("given %j, returns %s", (given, expected) => {
-<<<<<<< HEAD
-    const binding = {
-=======
-    const binding: Binding = {
->>>>>>> 35bf5890
+    const binding: Binding = {
       ...defaultBinding,
       filters: {
         ...defaultFilters,
@@ -705,12 +498,6 @@
 describe("carriedLabels", () => {
   //[ KubernetesObject, result ]
   it.each([
-<<<<<<< HEAD
-    // [{}, {}],
-    // [{ metadata: {} }, {}],
-    // [{ metadata: { labels: null } }, {}],
-=======
->>>>>>> 35bf5890
     [{ metadata: { labels: {} } }, {}],
     [{ metadata: { labels: { label: "" } } }, { label: "" }],
     [{ metadata: { labels: { lab: "el" } } }, { lab: "el" }],
@@ -729,12 +516,6 @@
 describe("carriesLabels", () => {
   //[ KubernetesObject, result ]
   it.each([
-<<<<<<< HEAD
-    // [{}, false],
-    // [{ metadata: {} }, false],
-    // [{ metadata: { labels: null } }, false],
-=======
->>>>>>> 35bf5890
     [{ metadata: { labels: {} } }, false],
     [{ metadata: { labels: { label: "" } } }, true],
     [{ metadata: { labels: { lab: "el" } } }, true],
@@ -753,22 +534,12 @@
 describe("definedEvent", () => {
   //[ Binding, result ]
   it.each([
-<<<<<<< HEAD
-    // [{}, ""],
-    // [{ event: "" }, ""],
-    // [{ event: "nonsense" }, "nonsense"],
-=======
->>>>>>> 35bf5890
     [{ event: Event.CREATE }, Event.CREATE],
     [{ event: Event.CREATE_OR_UPDATE }, Event.CREATE_OR_UPDATE],
     [{ event: Event.UPDATE }, Event.UPDATE],
     [{ event: Event.DELETE }, Event.DELETE],
   ])("given %j, returns '%s'", (given, expected) => {
-<<<<<<< HEAD
-    const binding = {
-=======
-    const binding: Binding = {
->>>>>>> 35bf5890
+    const binding: Binding = {
       ...defaultBinding,
       event: given.event,
     };
@@ -782,22 +553,12 @@
 describe("definesDelete", () => {
   //[ Binding, result ]
   it.each([
-<<<<<<< HEAD
-    // [{}, false],
-    // [{ event: "" }, false],
-    // [{ event: "nonsense" }, false],
-=======
->>>>>>> 35bf5890
     [{ event: Event.CREATE }, false],
     [{ event: Event.CREATE_OR_UPDATE }, false],
     [{ event: Event.UPDATE }, false],
     [{ event: Event.DELETE }, true],
   ])("given %j, returns %s", (given, expected) => {
-<<<<<<< HEAD
-    const binding = {
-=======
-    const binding: Binding = {
->>>>>>> 35bf5890
+    const binding: Binding = {
       ...defaultBinding,
       event: given.event,
     };
@@ -811,25 +572,12 @@
 describe("misboundDeleteWithDeletionTimestamp", () => {
   //[ Binding, result ]
   it.each([
-<<<<<<< HEAD
-    [{ event: Event.DELETE, filters: {} }, false],
     [{ event: Event.DELETE, filters: { deletionTimestamp: false } }, false],
     [{ event: Event.DELETE, filters: { deletionTimestamp: true } }, true],
   ])("given %j, returns %s", (given, expected) => {
-    const binding = {
-      ...defaultBinding,
-      filters:
-        "deletionTimestamp" in given.filters
-          ? { ...defaultFilters, deletionTimestamp: given.filters.deletionTimestamp }
-          : defaultFilters,
-=======
-    [{ event: Event.DELETE, filters: { deletionTimestamp: false } }, false],
-    [{ event: Event.DELETE, filters: { deletionTimestamp: true } }, true],
-  ])("given %j, returns %s", (given, expected) => {
     const binding: Binding = {
       ...defaultBinding,
       filters: { ...defaultFilters, deletionTimestamp: given.filters.deletionTimestamp },
->>>>>>> 35bf5890
       event: given.event,
     };
 
@@ -840,22 +588,12 @@
 });
 describe("when filters are not set", () => {
   it.each([
-<<<<<<< HEAD
-    // [{}, false],
-    // [{ event: "" }, false],
-    // [{ event: "nonsense" }, false],
-=======
->>>>>>> 35bf5890
     [{ event: Event.CREATE }, false],
     [{ event: Event.CREATE_OR_UPDATE }, false],
     [{ event: Event.UPDATE }, false],
     [{ event: Event.DELETE }, false],
   ])("given %j, returns %s", (given, expected) => {
-<<<<<<< HEAD
-    const binding = {
-=======
-    const binding: Binding = {
->>>>>>> 35bf5890
+    const binding: Binding = {
       ...defaultBinding,
       event: given.event,
     };
@@ -869,25 +607,12 @@
 describe("definedGroup", () => {
   //[ Binding, result ]
   it.each([
-<<<<<<< HEAD
-    // [{}, ""],
-    // [{ kind: null }, ""],
-    // [{ kind: {} }, ""],
-    [{ kind: { group: null } }, ""],
     [{ kind: { group: "" } }, ""],
     [{ kind: { group: "group" } }, "group"],
   ])("given %j, returns '%s'", (given, expected) => {
-    const binding = {
-      ...defaultBinding,
-      kind: { group: given.kind.group },
-=======
-    [{ kind: { group: "" } }, ""],
-    [{ kind: { group: "group" } }, "group"],
-  ])("given %j, returns '%s'", (given, expected) => {
     const binding: Binding = {
       ...defaultBinding,
       kind: { kind: defaultBinding.kind.kind, group: given.kind.group },
->>>>>>> 35bf5890
     };
 
     const result = definedGroup(binding);
@@ -899,25 +624,12 @@
 describe("definesGroup", () => {
   //[ Binding, result ]
   it.each([
-<<<<<<< HEAD
-    // [{}, false],
-    // [{ kind: null }, false],
-    // [{ kind: {} }, false],
-    [{ kind: { group: null } }, false],
     [{ kind: { group: "" } }, false],
     [{ kind: { group: "group" } }, true],
   ])("given %j, returns %s", (given, expected) => {
-    const binding = {
-      ...defaultBinding,
-      kind: { group: given.kind.group },
-=======
-    [{ kind: { group: "" } }, false],
-    [{ kind: { group: "group" } }, true],
-  ])("given %j, returns %s", (given, expected) => {
     const binding: Binding = {
       ...defaultBinding,
       kind: { kind: defaultBinding.kind.kind, group: given.kind.group },
->>>>>>> 35bf5890
     };
 
     const result = definesGroup(binding);
@@ -929,21 +641,10 @@
 describe("definedVersion", () => {
   //[ Binding, result ]
   it.each([
-<<<<<<< HEAD
-    // [{}, ""],
-    // [{ kind: null }, ""],
-    // [{ kind: {} }, ""],
-    // [{ kind: { version: null } }, ""],
     [{ kind: { version: "" } }, ""],
     [{ kind: { version: "version" } }, "version"],
   ])("given %j, returns '%s'", (given, expected) => {
-    const binding = {
-=======
-    [{ kind: { version: "" } }, ""],
-    [{ kind: { version: "version" } }, "version"],
-  ])("given %j, returns '%s'", (given, expected) => {
-    const binding: Binding = {
->>>>>>> 35bf5890
+    const binding: Binding = {
       ...defaultBinding,
       kind: { kind: "some-kind", group: "some-group", version: given.kind.version },
     };
@@ -957,21 +658,10 @@
 describe("definesVersion", () => {
   //[ Binding, result ]
   it.each([
-<<<<<<< HEAD
-    // [{}, false],
-    // [{ kind: null }, false],
-    // [{ kind: {} }, false],
-    // [{ kind: { version: null } }, false],
     [{ kind: { version: "" } }, false],
     [{ kind: { version: "version" } }, true],
   ])("given %j, returns %s", (given, expected) => {
-    const binding = {
-=======
-    [{ kind: { version: "" } }, false],
-    [{ kind: { version: "version" } }, true],
-  ])("given %j, returns %s", (given, expected) => {
-    const binding: Binding = {
->>>>>>> 35bf5890
+    const binding: Binding = {
       ...defaultBinding,
       kind: { kind: "some-kind", group: "some-group", version: given.kind.version },
     };
@@ -985,25 +675,12 @@
 describe("definedKind", () => {
   //[ Binding, result ]
   it.each([
-<<<<<<< HEAD
-    // [{}, ""],
-    // [{ kind: null }, ""],
-    // [{ kind: {} }, ""],
-    [{ kind: { kind: null } }, ""],
     [{ kind: { kind: "" } }, ""],
     [{ kind: { kind: "kind" } }, "kind"],
   ])("given %j, returns '%s'", (given, expected) => {
-    const binding = {
-      ...defaultBinding,
-      kind: { kind: given.kind.kind },
-=======
-    [{ kind: { kind: "" } }, ""],
-    [{ kind: { kind: "kind" } }, "kind"],
-  ])("given %j, returns '%s'", (given, expected) => {
     const binding: Binding = {
       ...defaultBinding,
       kind: { kind: given.kind.kind, group: defaultBinding.kind.group },
->>>>>>> 35bf5890
     };
 
     const result = definedKind(binding);
@@ -1015,25 +692,12 @@
 describe("definesKind", () => {
   //[ Binding, result ]
   it.each([
-<<<<<<< HEAD
-    // [{}, false],
-    // [{ kind: null }, false],
-    // [{ kind: {} }, false],
-    [{ kind: { kind: null } }, false],
     [{ kind: { kind: "" } }, false],
     [{ kind: { kind: "kind" } }, true],
   ])("given %j, returns %s", (given, expected) => {
-    const binding = {
-      ...defaultBinding,
-      kind: { kind: given.kind.kind },
-=======
-    [{ kind: { kind: "" } }, false],
-    [{ kind: { kind: "kind" } }, true],
-  ])("given %j, returns %s", (given, expected) => {
     const binding: Binding = {
       ...defaultBinding,
       kind: { kind: given.kind.kind, group: defaultBinding.kind.group },
->>>>>>> 35bf5890
     };
 
     const result = definesKind(binding);
@@ -1051,11 +715,7 @@
     [{ isWatch: true }, "Watch"],
     [{ isFinalize: true, isWatch: true }, "Finalize"],
   ])("given %j, returns %s", (given, expected) => {
-<<<<<<< HEAD
-    const binding = {
-=======
-    const binding: Binding = {
->>>>>>> 35bf5890
+    const binding: Binding = {
       ...defaultBinding,
       ...given,
     };
@@ -1082,11 +742,7 @@
     [{ isWatch: true, watchCallback }, watchCallback],
     [{ isFinalize: true, finalizeCallback }, finalizeCallback],
   ])("given %j, returns %s", (given, expected) => {
-<<<<<<< HEAD
-    const binding = {
-=======
-    const binding: Binding = {
->>>>>>> 35bf5890
+    const binding: Binding = {
       ...defaultBinding,
       ...given,
     };
@@ -1113,11 +769,7 @@
     [{ isWatch: true, watchCallback }, "watchCallback"],
     [{ isFinalize: true, finalizeCallback }, "finalizeCallback"],
   ])("given %j, returns %s", (given, expected) => {
-<<<<<<< HEAD
-    const binding = {
-=======
-    const binding: Binding = {
->>>>>>> 35bf5890
+    const binding: Binding = {
       ...defaultBinding,
       ...given,
     };
