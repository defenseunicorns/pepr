--- conflicted
+++ resolved
@@ -632,15 +632,9 @@
 describe("definedEvent", () => {
   //[ Binding, result ]
   it.each([
-<<<<<<< HEAD
     // [{}, ""],
     // [{ event: "" }, ""],
     // [{ event: "nonsense" }, "nonsense"],
-=======
-    [{}, ""],
-    [{ event: "" }, ""],
-    [{ event: "nonsense" }, "nonsense"],
->>>>>>> 60be0d34
     [{ event: Event.CREATE }, Event.CREATE],
     [{ event: Event.CREATE_OR_UPDATE }, Event.CREATE_OR_UPDATE],
     [{ event: Event.UPDATE }, Event.UPDATE],
@@ -660,15 +654,9 @@
 describe("definesDelete", () => {
   //[ Binding, result ]
   it.each([
-<<<<<<< HEAD
     // [{}, false],
     // [{ event: "" }, false],
     // [{ event: "nonsense" }, false],
-=======
-    [{}, false],
-    [{ event: "" }, false],
-    [{ event: "nonsense" }, false],
->>>>>>> 60be0d34
     [{ event: Event.CREATE }, false],
     [{ event: Event.CREATE_OR_UPDATE }, false],
     [{ event: Event.UPDATE }, false],
@@ -687,65 +675,43 @@
 
 describe("misboundDeleteWithDeletionTimestamp", () => {
   //[ Binding, result ]
-<<<<<<< HEAD
-  describe("when filters are set", () => {
-    it.each([
-      [{ event: Event.DELETE, filters: {} }, false],
-      [{ event: Event.DELETE, filters: { deletionTimestamp: false } }, false],
-      [{ event: Event.DELETE, filters: { deletionTimestamp: true } }, true],
-    ])("given %j, returns %s", (given, expected) => {
-      const binding = {
-        ...defaultBinding,
-        filters:
-          "deletionTimestamp" in given.filters
-            ? { ...defaultFilters, deletionTimestamp: given.filters.deletionTimestamp }
-            : defaultFilters,
-        event: given.event,
-      };
-
-      const result = misboundDeleteWithDeletionTimestamp(binding);
-
-      expect(result).toEqual(expected);
-    });
-  });
-  describe("when filters are not set", () => {
-    it.each([
-      // [{}, false],
-      // [{ event: "" }, false],
-      // [{ event: "nonsense" }, false],
-      [{ event: Event.CREATE }, false],
-      [{ event: Event.CREATE_OR_UPDATE }, false],
-      [{ event: Event.UPDATE }, false],
-      [{ event: Event.DELETE }, false],
-    ])("given %j, returns %s", (given, expected) => {
-      const binding = {
-        ...defaultBinding,
-        event: given.event,
-      };
-
-      const result = misboundDeleteWithDeletionTimestamp(binding);
-
-      expect(result).toEqual(expected);
-    });
-=======
-  it.each([
-    [{}, false],
-    [{ event: "" }, false],
-    [{ event: "nonsense" }, false],
+  it.each([
+    [{ event: Event.DELETE, filters: {} }, false],
+    [{ event: Event.DELETE, filters: { deletionTimestamp: false } }, false],
+    [{ event: Event.DELETE, filters: { deletionTimestamp: true } }, true],
+  ])("given %j, returns %s", (given, expected) => {
+    const binding = {
+      ...defaultBinding,
+      filters:
+        "deletionTimestamp" in given.filters
+          ? { ...defaultFilters, deletionTimestamp: given.filters.deletionTimestamp }
+          : defaultFilters,
+      event: given.event,
+    };
+
+    const result = misboundDeleteWithDeletionTimestamp(binding);
+
+    expect(result).toEqual(expected);
+  });
+});
+describe("when filters are not set", () => {
+  it.each([
+    // [{}, false],
+    // [{ event: "" }, false],
+    // [{ event: "nonsense" }, false],
     [{ event: Event.CREATE }, false],
     [{ event: Event.CREATE_OR_UPDATE }, false],
     [{ event: Event.UPDATE }, false],
     [{ event: Event.DELETE }, false],
-    [{ event: Event.DELETE, filters: {} }, false],
-    [{ event: Event.DELETE, filters: { deletionTimestamp: false } }, false],
-    [{ event: Event.DELETE, filters: { deletionTimestamp: true } }, true],
-  ])("given %j, returns %s", (given, expected) => {
-    const binding = given as DeepPartial<Binding>;
-
-    const result = sut.misboundDeleteWithDeletionTimestamp(binding);
-
-    expect(result).toEqual(expected);
->>>>>>> 60be0d34
+  ])("given %j, returns %s", (given, expected) => {
+    const binding = {
+      ...defaultBinding,
+      event: given.event,
+    };
+
+    const result = misboundDeleteWithDeletionTimestamp(binding);
+
+    expect(result).toEqual(expected);
   });
 });
 
