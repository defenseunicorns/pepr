--- conflicted
+++ resolved
@@ -101,51 +101,32 @@
       try {
         // Then, check if the object matches the filter
         const filterMatch = filterNoMatchReason(binding, obj, capabilityNamespaces, ignoredNamespaces);
-<<<<<<< HEAD
         if (filterMatch !== "") {
-=======
-        if (filterMatch === "") {
-          if (binding.isFinalize) {
-            if (!obj.metadata?.deletionTimestamp) {
-              return;
-            }
-
-            let shouldRemoveFinalizer: boolean | void | undefined = true;
-            try {
-              shouldRemoveFinalizer = await binding.finalizeCallback?.(obj);
-
-              // if not opt'ed out of / if in error state, remove pepr finalizer
-            } finally {
-              const peprFinal = "pepr.dev/finalizer";
-              const meta = obj.metadata!;
-              const resource = `${meta.namespace || "ClusterScoped"}/${meta.name}`;
-
-              // [ true, void, undefined ] SHOULD remove finalizer
-              // [ false ] should NOT remove finalizer
-              shouldRemoveFinalizer === false
-                ? Log.debug({ obj }, `Skipping removal of finalizer '${peprFinal}' from '${resource}'`)
-                : await removeFinalizer(binding, obj);
-            }
-          } else {
-            await binding.watchCallback?.(obj, phase);
-          }
-        } else {
->>>>>>> 58633b81
           Log.debug(filterMatch);
           return;
         }
+        if (binding.isFinalize) {
+          if (!obj.metadata?.deletionTimestamp) {
+            return;
+          }
+          let shouldRemoveFinalizer: boolean | void | undefined = true;
+          try {
+            shouldRemoveFinalizer = await binding.finalizeCallback?.(obj);
 
-        if (!binding.isFinalize) {
+            // if not opt'ed out of / if in error state, remove pepr finalizer
+          } finally {
+            const peprFinal = "pepr.dev/finalizer";
+            const meta = obj.metadata!;
+            const resource = `${meta.namespace || "ClusterScoped"}/${meta.name}`;
+
+            // [ true, void, undefined ] SHOULD remove finalizer
+            // [ false ] should NOT remove finalizer
+            shouldRemoveFinalizer === false
+              ? Log.debug({ obj }, `Skipping removal of finalizer '${peprFinal}' from '${resource}'`)
+              : await removeFinalizer(binding, obj);
+          }
+        } else {
           await binding.watchCallback?.(obj, phase);
-          return;
-        }
-
-        if (!obj.metadata?.deletionTimestamp) return;
-
-        try {
-          await binding.finalizeCallback?.(obj);
-        } finally {
-          await removeFinalizer(binding, obj);
         }
       } catch (e) {
         // Errors in the watch callback should not crash the controller
