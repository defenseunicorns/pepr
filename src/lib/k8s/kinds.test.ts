// SPDX-License-Identifier: Apache-2.0
// SPDX-FileCopyrightText: 2023-Present The Pepr Authors

import { expect, test } from "@jest/globals";

<<<<<<< HEAD
import { PeprStore, a, modelToGroupVersionKind } from "./index";

test("should return the correct GroupVersionKind for 'PeprStore'", () => {
  const { name } = PeprStore;
  const gvk = modelToGroupVersionKind(name);
  expect(gvk.group).toBe("pepr.dev");
  expect(gvk.version).toBe("v1");
  expect(gvk.kind).toBe("PeprStore");
});

test("should return the correct GroupVersionKind for 'a.ClusterRole'", () => {
  const { name } = a.ClusterRole;
  const gvk = modelToGroupVersionKind(name);
  expect(gvk.group).toBe("rbac.authorization.k8s.io");
  expect(gvk.version).toBe("v1");
  expect(gvk.kind).toBe("ClusterRole");
});

test("should return the correct GroupVersionKind for 'a.ClusterRoleBinding'", () => {
  const { name } = a.ClusterRoleBinding;
  const gvk = modelToGroupVersionKind(name);
  expect(gvk.group).toBe("rbac.authorization.k8s.io");
  expect(gvk.version).toBe("v1");
  expect(gvk.kind).toBe("ClusterRoleBinding");
});

test("should return the correct GroupVersionKind for 'a.Role'", () => {
  const { name } = a.Role;
  const gvk = modelToGroupVersionKind(name);
  expect(gvk.group).toBe("rbac.authorization.k8s.io");
  expect(gvk.version).toBe("v1");
  expect(gvk.kind).toBe("Role");
});

test("should return the correct GroupVersionKind for 'a.RoleBinding'", () => {
  const { name } = a.RoleBinding;
  const gvk = modelToGroupVersionKind(name);
  expect(gvk.group).toBe("rbac.authorization.k8s.io");
  expect(gvk.version).toBe("v1");
  expect(gvk.kind).toBe("RoleBinding");
});

test("should return the correct GroupVersionKind for 'a.V1APIService'", () => {
  const { name } = a.APIService;
  const gvk = modelToGroupVersionKind(name);
  expect(gvk.group).toBe("apiregistration.k8s.io");
  expect(gvk.version).toBe("v1");
  expect(gvk.kind).toBe("APIService");
});

test("should return the correct GroupVersionKind for 'a.V1CertificateSigningRequest'", () => {
  const { name } = a.CertificateSigningRequest;
  const gvk = modelToGroupVersionKind(name);
  expect(gvk.group).toBe("certificates.k8s.io");
  expect(gvk.version).toBe("v1");
  expect(gvk.kind).toBe("CertificateSigningRequest");
});

test("should return the correct GroupVersionKind for 'a.V1ConfigMap'", () => {
  const { name } = a.ConfigMap;
  const gvk = modelToGroupVersionKind(name);
  expect(gvk.group).toBe("");
  expect(gvk.version).toBe("v1");
  expect(gvk.kind).toBe("ConfigMap");
});

test("should return the correct GroupVersionKind for 'a.V1ControllerRevision'", () => {
  const { name } = a.ControllerRevision;
  const gvk = modelToGroupVersionKind(name);
  expect(gvk.group).toBe("apps");
  expect(gvk.version).toBe("v1");
  expect(gvk.kind).toBe("ControllerRevision");
});

test("should return the correct GroupVersionKind for 'a.V1CronJob'", () => {
  const { name } = a.CronJob;
  const gvk = modelToGroupVersionKind(name);
  expect(gvk.group).toBe("batch");
  expect(gvk.version).toBe("v1");
  expect(gvk.kind).toBe("CronJob");
});

test("should return the correct GroupVersionKind for 'a.V1CSIDriver'", () => {
  const { name } = a.CSIDriver;
  const gvk = modelToGroupVersionKind(name);
  expect(gvk.group).toBe("storage.k8s.io");
  expect(gvk.version).toBe("v1");
  expect(gvk.kind).toBe("CSIDriver");
});

test("should return the correct GroupVersionKind for 'a.V1CSIStorageCapacity'", () => {
  const { name } = a.CSIStorageCapacity;
  const gvk = modelToGroupVersionKind(name);
  expect(gvk.group).toBe("storage.k8s.io");
  expect(gvk.version).toBe("v1");
  expect(gvk.kind).toBe("CSIStorageCapacity");
});

test("should return the correct GroupVersionKind for 'a.V1CustomResourceDefinition'", () => {
  const { name } = a.CustomResourceDefinition;
  const gvk = modelToGroupVersionKind(name);
  expect(gvk.group).toBe("apiextensions.k8s.io");
  expect(gvk.version).toBe("v1");
  expect(gvk.kind).toBe("CustomResourceDefinition");
});

test("should return the correct GroupVersionKind for 'a.V1DaemonSet'", () => {
  const { name } = a.DaemonSet;
  const gvk = modelToGroupVersionKind(name);
  expect(gvk.group).toBe("apps");
  expect(gvk.version).toBe("v1");
  expect(gvk.kind).toBe("DaemonSet");
});

test("should return the correct GroupVersionKind for 'a.V1Deployment'", () => {
  const { name } = a.Deployment;
  const gvk = modelToGroupVersionKind(name);
  expect(gvk.group).toBe("apps");
  expect(gvk.version).toBe("v1");
  expect(gvk.kind).toBe("Deployment");
});

test("should return the correct GroupVersionKind for 'a.V1EndpointSlice'", () => {
  const { name } = a.EndpointSlice;
  const gvk = modelToGroupVersionKind(name);
  expect(gvk.group).toBe("discovery.k8s.io");
  expect(gvk.version).toBe("v1");
  expect(gvk.kind).toBe("EndpointSlice");
});

test("should return the correct GroupVersionKind for 'a.V1HorizontalPodAutoscaler'", () => {
  const { name } = a.HorizontalPodAutoscaler;
  const gvk = modelToGroupVersionKind(name);
  expect(gvk.group).toBe("autoscaling");
  expect(gvk.version).toBe("v2");
  expect(gvk.kind).toBe("HorizontalPodAutoscaler");
});

test("should return the correct GroupVersionKind for 'a.V1Ingress'", () => {
  const { name } = a.Ingress;
  const gvk = modelToGroupVersionKind(name);
  expect(gvk.group).toBe("networking.k8s.io");
  expect(gvk.version).toBe("v1");
  expect(gvk.kind).toBe("Ingress");
});

test("should return the correct GroupVersionKind for 'a.V1IngressClass'", () => {
  const { name } = a.IngressClass;
  const gvk = modelToGroupVersionKind(name);
  expect(gvk.group).toBe("networking.k8s.io");
  expect(gvk.version).toBe("v1");
  expect(gvk.kind).toBe("IngressClass");
});

test("should return the correct GroupVersionKind for 'a.V1Job'", () => {
  const { name } = a.Job;
  const gvk = modelToGroupVersionKind(name);
  expect(gvk.group).toBe("batch");
  expect(gvk.version).toBe("v1");
  expect(gvk.kind).toBe("Job");
});

test("should return the correct GroupVersionKind for 'a.V1LimitRange'", () => {
  const { name } = a.LimitRange;
  const gvk = modelToGroupVersionKind(name);
  expect(gvk.group).toBe("");
  expect(gvk.version).toBe("v1");
  expect(gvk.kind).toBe("LimitRange");
});

test("should return the correct GroupVersionKind for 'a.V1LocalSubjectAccessReview'", () => {
  const { name } = a.LocalSubjectAccessReview;
  const gvk = modelToGroupVersionKind(name);
  expect(gvk.group).toBe("authorization.k8s.io");
  expect(gvk.version).toBe("v1");
  expect(gvk.kind).toBe("LocalSubjectAccessReview");
});

test("should return the correct GroupVersionKind for 'a.V1MutatingWebhookConfiguration'", () => {
  const { name } = a.MutatingWebhookConfiguration;
  const gvk = modelToGroupVersionKind(name);
  expect(gvk.group).toBe("admissionregistration.k8s.io");
  expect(gvk.version).toBe("v1");
  expect(gvk.kind).toBe("MutatingWebhookConfiguration");
});

test("should return the correct GroupVersionKind for 'a.V1Namespace'", () => {
  const { name } = a.Namespace;
  const gvk = modelToGroupVersionKind(name);
  expect(gvk.group).toBe("");
  expect(gvk.version).toBe("v1");
  expect(gvk.kind).toBe("Namespace");
});

test("should return the correct GroupVersionKind for 'a.V1NetworkPolicy'", () => {
  const { name } = a.NetworkPolicy;
  const gvk = modelToGroupVersionKind(name);
  expect(gvk.group).toBe("networking.k8s.io");
  expect(gvk.version).toBe("v1");
  expect(gvk.kind).toBe("NetworkPolicy");
});

test("should return the correct GroupVersionKind for 'a.V1Node'", () => {
  const { name } = a.Node;
  const gvk = modelToGroupVersionKind(name);
  expect(gvk.group).toBe("");
  expect(gvk.version).toBe("v1");
  expect(gvk.kind).toBe("Node");
});

test("should return the correct GroupVersionKind for 'a.V1PersistentVolume'", () => {
  const { name } = a.PersistentVolume;
  const gvk = modelToGroupVersionKind(name);
  expect(gvk.group).toBe("");
  expect(gvk.version).toBe("v1");
  expect(gvk.kind).toBe("PersistentVolume");
});

test("should return the correct GroupVersionKind for 'a.V1PersistentVolumeClaim'", () => {
  const { name } = a.PersistentVolumeClaim;
  const gvk = modelToGroupVersionKind(name);
  expect(gvk.group).toBe("");
  expect(gvk.version).toBe("v1");
  expect(gvk.kind).toBe("PersistentVolumeClaim");
});

test("should return the correct GroupVersionKind for 'a.V1Pod'", () => {
  const { name } = a.Pod;
  const gvk = modelToGroupVersionKind(name);
  expect(gvk.group).toBe("");
  expect(gvk.version).toBe("v1");
  expect(gvk.kind).toBe("Pod");
});

test("should return the correct GroupVersionKind for 'a.V1PodDisruptionBudget'", () => {
  const { name } = a.PodDisruptionBudget;
  const gvk = modelToGroupVersionKind(name);
  expect(gvk.group).toBe("policy");
  expect(gvk.version).toBe("v1");
  expect(gvk.kind).toBe("PodDisruptionBudget");
});

test("should return the correct GroupVersionKind for 'a.V1PodTemplate'", () => {
  const { name } = a.PodTemplate;
  const gvk = modelToGroupVersionKind(name);
  expect(gvk.group).toBe("");
  expect(gvk.version).toBe("v1");
  expect(gvk.kind).toBe("PodTemplate");
});

test("should return the correct GroupVersionKind for 'a.V1ReplicaSet'", () => {
  const { name } = a.ReplicaSet;
  const gvk = modelToGroupVersionKind(name);
  expect(gvk.group).toBe("apps");
  expect(gvk.version).toBe("v1");
  expect(gvk.kind).toBe("ReplicaSet");
});

test("should return the correct GroupVersionKind for 'a.V1ReplicationController'", () => {
  const { name } = a.ReplicationController;
  const gvk = modelToGroupVersionKind(name);
  expect(gvk.group).toBe("");
  expect(gvk.version).toBe("v1");
  expect(gvk.kind).toBe("ReplicationController");
});

test("should return the correct GroupVersionKind for 'a.V1ResourceQuota'", () => {
  const { name } = a.ResourceQuota;
  const gvk = modelToGroupVersionKind(name);
  expect(gvk.group).toBe("");
  expect(gvk.version).toBe("v1");
  expect(gvk.kind).toBe("ResourceQuota");
});

test("should return the correct GroupVersionKind for 'a.V1RuntimeClass'", () => {
  const { name } = a.RuntimeClass;
  const gvk = modelToGroupVersionKind(name);
  expect(gvk.group).toBe("node.k8s.io");
  expect(gvk.version).toBe("v1");
  expect(gvk.kind).toBe("RuntimeClass");
});

test("should return the correct GroupVersionKind for 'a.V1Secret'", () => {
  const { name } = a.Secret;
  const gvk = modelToGroupVersionKind(name);
  expect(gvk.group).toBe("");
  expect(gvk.version).toBe("v1");
  expect(gvk.kind).toBe("Secret");
});

test("should return the correct GroupVersionKind for 'a.V1SelfSubjectAccessReview'", () => {
  const { name } = a.SelfSubjectAccessReview;
  const gvk = modelToGroupVersionKind(name);
  expect(gvk.group).toBe("authorization.k8s.io");
  expect(gvk.version).toBe("v1");
  expect(gvk.kind).toBe("SelfSubjectAccessReview");
});

test("should return the correct GroupVersionKind for 'a.V1SelfSubjectRulesReview'", () => {
  const { name } = a.SelfSubjectRulesReview;
  const gvk = modelToGroupVersionKind(name);
  expect(gvk.group).toBe("authorization.k8s.io");
  expect(gvk.version).toBe("v1");
  expect(gvk.kind).toBe("SelfSubjectRulesReview");
});

test("should return the correct GroupVersionKind for 'a.V1Service'", () => {
  const { name } = a.Service;
  const gvk = modelToGroupVersionKind(name);
  expect(gvk.group).toBe("");
  expect(gvk.version).toBe("v1");
  expect(gvk.kind).toBe("Service");
});

test("should return the correct GroupVersionKind for 'a.V1ServiceAccount'", () => {
  const { name } = a.ServiceAccount;
  const gvk = modelToGroupVersionKind(name);
  expect(gvk.group).toBe("");
  expect(gvk.version).toBe("v1");
  expect(gvk.kind).toBe("ServiceAccount");
});

test("should return the correct GroupVersionKind for 'a.V1StatefulSet'", () => {
  const { name } = a.StatefulSet;
  const gvk = modelToGroupVersionKind(name);
  expect(gvk.group).toBe("apps");
  expect(gvk.version).toBe("v1");
  expect(gvk.kind).toBe("StatefulSet");
});

test("should return the correct GroupVersionKind for 'a.V1StorageClass'", () => {
  const { name } = a.StorageClass;
  const gvk = modelToGroupVersionKind(name);
  expect(gvk.group).toBe("storage.k8s.io");
  expect(gvk.version).toBe("v1");
  expect(gvk.kind).toBe("StorageClass");
});

test("should return the correct GroupVersionKind for 'a.V1SubjectAccessReview'", () => {
  const { name } = a.SubjectAccessReview;
  const gvk = modelToGroupVersionKind(name);
  expect(gvk.group).toBe("authorization.k8s.io");
  expect(gvk.version).toBe("v1");
  expect(gvk.kind).toBe("SubjectAccessReview");
});

test("should return the correct GroupVersionKind for 'a.V1TokenReview'", () => {
  const { name } = a.TokenReview;
  const gvk = modelToGroupVersionKind(name);
  expect(gvk.group).toBe("authentication.k8s.io");
  expect(gvk.version).toBe("v1");
  expect(gvk.kind).toBe("TokenReview");
});

test("should return the correct GroupVersionKind for 'a.V1ValidatingWebhookConfiguration'", () => {
  const { name } = a.ValidatingWebhookConfiguration;
  const gvk = modelToGroupVersionKind(name);
  expect(gvk.group).toBe("admissionregistration.k8s.io");
  expect(gvk.version).toBe("v1");
  expect(gvk.kind).toBe("ValidatingWebhookConfiguration");
});

test("should return the correct GroupVersionKind for 'a.V1VolumeAttachment'", () => {
=======
import { a, modelToGroupVersionKind } from "./index";
import { GroupVersionKind } from "./types";
import { RegisterKind } from "./kinds";

const testCases = [
  { name: a.ClusterRole, expected: { group: "rbac.authorization.k8s.io", version: "v1", kind: "ClusterRole" } },
  {
    name: a.ClusterRoleBinding,
    expected: { group: "rbac.authorization.k8s.io", version: "v1", kind: "ClusterRoleBinding" },
  },
  { name: a.Role, expected: { group: "rbac.authorization.k8s.io", version: "v1", kind: "Role" } },
  { name: a.RoleBinding, expected: { group: "rbac.authorization.k8s.io", version: "v1", kind: "RoleBinding" } },
  { name: a.Pod, expected: { group: "", version: "v1", kind: "Pod" } },
  { name: a.Deployment, expected: { group: "apps", version: "v1", kind: "Deployment" } },
  { name: a.StatefulSet, expected: { group: "apps", version: "v1", kind: "StatefulSet" } },
  { name: a.DaemonSet, expected: { group: "apps", version: "v1", kind: "DaemonSet" } },
  { name: a.Job, expected: { group: "batch", version: "v1", kind: "Job" } },
  { name: a.CronJob, expected: { group: "batch", version: "v1", kind: "CronJob" } },
  { name: a.ConfigMap, expected: { group: "", version: "v1", kind: "ConfigMap" } },
  { name: a.Secret, expected: { group: "", version: "v1", kind: "Secret" } },
  { name: a.Service, expected: { group: "", version: "v1", kind: "Service" } },
  { name: a.ServiceAccount, expected: { group: "", version: "v1", kind: "ServiceAccount" } },
  { name: a.Namespace, expected: { group: "", version: "v1", kind: "Namespace" } },
  {
    name: a.HorizontalPodAutoscaler,
    expected: { group: "autoscaling", version: "v2", kind: "HorizontalPodAutoscaler" },
  },
  {
    name: a.CustomResourceDefinition,
    expected: { group: "apiextensions.k8s.io", version: "v1", kind: "CustomResourceDefinition" },
  },
  { name: a.Ingress, expected: { group: "networking.k8s.io", version: "v1", kind: "Ingress" } },
  { name: a.NetworkPolicy, expected: { group: "networking.k8s.io", version: "v1", kind: "NetworkPolicy" } },
  { name: a.Node, expected: { group: "", version: "v1", kind: "Node" } },
  { name: a.PersistentVolume, expected: { group: "", version: "v1", kind: "PersistentVolume" } },
  { name: a.PersistentVolumeClaim, expected: { group: "", version: "v1", kind: "PersistentVolumeClaim" } },
  { name: a.Pod, expected: { group: "", version: "v1", kind: "Pod" } },
  { name: a.PodDisruptionBudget, expected: { group: "policy", version: "v1", kind: "PodDisruptionBudget" } },
  { name: a.PodTemplate, expected: { group: "", version: "v1", kind: "PodTemplate" } },
  { name: a.ReplicaSet, expected: { group: "apps", version: "v1", kind: "ReplicaSet" } },
  { name: a.ReplicationController, expected: { group: "", version: "v1", kind: "ReplicationController" } },
  { name: a.ResourceQuota, expected: { group: "", version: "v1", kind: "ResourceQuota" } },
  { name: a.RuntimeClass, expected: { group: "node.k8s.io", version: "v1", kind: "RuntimeClass" } },
  { name: a.Secret, expected: { group: "", version: "v1", kind: "Secret" } },
  {
    name: a.SelfSubjectAccessReview,
    expected: { group: "authorization.k8s.io", version: "v1", kind: "SelfSubjectAccessReview" },
  },
  {
    name: a.SelfSubjectRulesReview,
    expected: { group: "authorization.k8s.io", version: "v1", kind: "SelfSubjectRulesReview" },
  },
  { name: a.Service, expected: { group: "", version: "v1", kind: "Service" } },
  { name: a.ServiceAccount, expected: { group: "", version: "v1", kind: "ServiceAccount" } },
  { name: a.StatefulSet, expected: { group: "apps", version: "v1", kind: "StatefulSet" } },
  { name: a.StorageClass, expected: { group: "storage.k8s.io", version: "v1", kind: "StorageClass" } },
  {
    name: a.SubjectAccessReview,
    expected: { group: "authorization.k8s.io", version: "v1", kind: "SubjectAccessReview" },
  },
  { name: a.TokenReview, expected: { group: "authentication.k8s.io", version: "v1", kind: "TokenReview" } },
  {
    name: a.ValidatingWebhookConfiguration,
    expected: { group: "admissionregistration.k8s.io", version: "v1", kind: "ValidatingWebhookConfiguration" },
  },
  { name: a.VolumeAttachment, expected: { group: "storage.k8s.io", version: "v1", kind: "VolumeAttachment" } },
];

test.each(testCases)("should return the correct GroupVersionKind for '%s'", ({ name, expected }) => {
  const { name: modelName } = name;
  const gvk = modelToGroupVersionKind(modelName);
  try {
    expect(gvk.group).toBe(expected.group);
    expect(gvk.version).toBe(expected.version);
    expect(gvk.kind).toBe(expected.kind);
  } catch (error) {
    console.error(
      `Failed for model ${modelName}: Expected GroupVersionKind to be ${JSON.stringify(
        expected,
      )}, but got ${JSON.stringify(gvk)}`,
    );
    throw error;
  }
});

test("new registered type", () => {
  class foo implements GroupVersionKind {
    kind: string;
    group: string;
    constructor() {
      this.kind = "foo";
      this.group = "bar";
    }
  }
  RegisterKind(foo, new foo());
});

test("throws an error for already registered", () => {
>>>>>>> b20d3ae9
  const { name } = a.VolumeAttachment;
  const gvk = modelToGroupVersionKind(name);
  expect(() => {
    RegisterKind(a.VolumeAttachment, {
      kind: gvk.kind,
      version: gvk.version,
      group: gvk.group,
    });
  }).toThrow(`GVK ${name} already registered`);
});<|MERGE_RESOLUTION|>--- conflicted
+++ resolved
@@ -3,376 +3,12 @@
 
 import { expect, test } from "@jest/globals";
 
-<<<<<<< HEAD
-import { PeprStore, a, modelToGroupVersionKind } from "./index";
-
-test("should return the correct GroupVersionKind for 'PeprStore'", () => {
-  const { name } = PeprStore;
-  const gvk = modelToGroupVersionKind(name);
-  expect(gvk.group).toBe("pepr.dev");
-  expect(gvk.version).toBe("v1");
-  expect(gvk.kind).toBe("PeprStore");
-});
-
-test("should return the correct GroupVersionKind for 'a.ClusterRole'", () => {
-  const { name } = a.ClusterRole;
-  const gvk = modelToGroupVersionKind(name);
-  expect(gvk.group).toBe("rbac.authorization.k8s.io");
-  expect(gvk.version).toBe("v1");
-  expect(gvk.kind).toBe("ClusterRole");
-});
-
-test("should return the correct GroupVersionKind for 'a.ClusterRoleBinding'", () => {
-  const { name } = a.ClusterRoleBinding;
-  const gvk = modelToGroupVersionKind(name);
-  expect(gvk.group).toBe("rbac.authorization.k8s.io");
-  expect(gvk.version).toBe("v1");
-  expect(gvk.kind).toBe("ClusterRoleBinding");
-});
-
-test("should return the correct GroupVersionKind for 'a.Role'", () => {
-  const { name } = a.Role;
-  const gvk = modelToGroupVersionKind(name);
-  expect(gvk.group).toBe("rbac.authorization.k8s.io");
-  expect(gvk.version).toBe("v1");
-  expect(gvk.kind).toBe("Role");
-});
-
-test("should return the correct GroupVersionKind for 'a.RoleBinding'", () => {
-  const { name } = a.RoleBinding;
-  const gvk = modelToGroupVersionKind(name);
-  expect(gvk.group).toBe("rbac.authorization.k8s.io");
-  expect(gvk.version).toBe("v1");
-  expect(gvk.kind).toBe("RoleBinding");
-});
-
-test("should return the correct GroupVersionKind for 'a.V1APIService'", () => {
-  const { name } = a.APIService;
-  const gvk = modelToGroupVersionKind(name);
-  expect(gvk.group).toBe("apiregistration.k8s.io");
-  expect(gvk.version).toBe("v1");
-  expect(gvk.kind).toBe("APIService");
-});
-
-test("should return the correct GroupVersionKind for 'a.V1CertificateSigningRequest'", () => {
-  const { name } = a.CertificateSigningRequest;
-  const gvk = modelToGroupVersionKind(name);
-  expect(gvk.group).toBe("certificates.k8s.io");
-  expect(gvk.version).toBe("v1");
-  expect(gvk.kind).toBe("CertificateSigningRequest");
-});
-
-test("should return the correct GroupVersionKind for 'a.V1ConfigMap'", () => {
-  const { name } = a.ConfigMap;
-  const gvk = modelToGroupVersionKind(name);
-  expect(gvk.group).toBe("");
-  expect(gvk.version).toBe("v1");
-  expect(gvk.kind).toBe("ConfigMap");
-});
-
-test("should return the correct GroupVersionKind for 'a.V1ControllerRevision'", () => {
-  const { name } = a.ControllerRevision;
-  const gvk = modelToGroupVersionKind(name);
-  expect(gvk.group).toBe("apps");
-  expect(gvk.version).toBe("v1");
-  expect(gvk.kind).toBe("ControllerRevision");
-});
-
-test("should return the correct GroupVersionKind for 'a.V1CronJob'", () => {
-  const { name } = a.CronJob;
-  const gvk = modelToGroupVersionKind(name);
-  expect(gvk.group).toBe("batch");
-  expect(gvk.version).toBe("v1");
-  expect(gvk.kind).toBe("CronJob");
-});
-
-test("should return the correct GroupVersionKind for 'a.V1CSIDriver'", () => {
-  const { name } = a.CSIDriver;
-  const gvk = modelToGroupVersionKind(name);
-  expect(gvk.group).toBe("storage.k8s.io");
-  expect(gvk.version).toBe("v1");
-  expect(gvk.kind).toBe("CSIDriver");
-});
-
-test("should return the correct GroupVersionKind for 'a.V1CSIStorageCapacity'", () => {
-  const { name } = a.CSIStorageCapacity;
-  const gvk = modelToGroupVersionKind(name);
-  expect(gvk.group).toBe("storage.k8s.io");
-  expect(gvk.version).toBe("v1");
-  expect(gvk.kind).toBe("CSIStorageCapacity");
-});
-
-test("should return the correct GroupVersionKind for 'a.V1CustomResourceDefinition'", () => {
-  const { name } = a.CustomResourceDefinition;
-  const gvk = modelToGroupVersionKind(name);
-  expect(gvk.group).toBe("apiextensions.k8s.io");
-  expect(gvk.version).toBe("v1");
-  expect(gvk.kind).toBe("CustomResourceDefinition");
-});
-
-test("should return the correct GroupVersionKind for 'a.V1DaemonSet'", () => {
-  const { name } = a.DaemonSet;
-  const gvk = modelToGroupVersionKind(name);
-  expect(gvk.group).toBe("apps");
-  expect(gvk.version).toBe("v1");
-  expect(gvk.kind).toBe("DaemonSet");
-});
-
-test("should return the correct GroupVersionKind for 'a.V1Deployment'", () => {
-  const { name } = a.Deployment;
-  const gvk = modelToGroupVersionKind(name);
-  expect(gvk.group).toBe("apps");
-  expect(gvk.version).toBe("v1");
-  expect(gvk.kind).toBe("Deployment");
-});
-
-test("should return the correct GroupVersionKind for 'a.V1EndpointSlice'", () => {
-  const { name } = a.EndpointSlice;
-  const gvk = modelToGroupVersionKind(name);
-  expect(gvk.group).toBe("discovery.k8s.io");
-  expect(gvk.version).toBe("v1");
-  expect(gvk.kind).toBe("EndpointSlice");
-});
-
-test("should return the correct GroupVersionKind for 'a.V1HorizontalPodAutoscaler'", () => {
-  const { name } = a.HorizontalPodAutoscaler;
-  const gvk = modelToGroupVersionKind(name);
-  expect(gvk.group).toBe("autoscaling");
-  expect(gvk.version).toBe("v2");
-  expect(gvk.kind).toBe("HorizontalPodAutoscaler");
-});
-
-test("should return the correct GroupVersionKind for 'a.V1Ingress'", () => {
-  const { name } = a.Ingress;
-  const gvk = modelToGroupVersionKind(name);
-  expect(gvk.group).toBe("networking.k8s.io");
-  expect(gvk.version).toBe("v1");
-  expect(gvk.kind).toBe("Ingress");
-});
-
-test("should return the correct GroupVersionKind for 'a.V1IngressClass'", () => {
-  const { name } = a.IngressClass;
-  const gvk = modelToGroupVersionKind(name);
-  expect(gvk.group).toBe("networking.k8s.io");
-  expect(gvk.version).toBe("v1");
-  expect(gvk.kind).toBe("IngressClass");
-});
-
-test("should return the correct GroupVersionKind for 'a.V1Job'", () => {
-  const { name } = a.Job;
-  const gvk = modelToGroupVersionKind(name);
-  expect(gvk.group).toBe("batch");
-  expect(gvk.version).toBe("v1");
-  expect(gvk.kind).toBe("Job");
-});
-
-test("should return the correct GroupVersionKind for 'a.V1LimitRange'", () => {
-  const { name } = a.LimitRange;
-  const gvk = modelToGroupVersionKind(name);
-  expect(gvk.group).toBe("");
-  expect(gvk.version).toBe("v1");
-  expect(gvk.kind).toBe("LimitRange");
-});
-
-test("should return the correct GroupVersionKind for 'a.V1LocalSubjectAccessReview'", () => {
-  const { name } = a.LocalSubjectAccessReview;
-  const gvk = modelToGroupVersionKind(name);
-  expect(gvk.group).toBe("authorization.k8s.io");
-  expect(gvk.version).toBe("v1");
-  expect(gvk.kind).toBe("LocalSubjectAccessReview");
-});
-
-test("should return the correct GroupVersionKind for 'a.V1MutatingWebhookConfiguration'", () => {
-  const { name } = a.MutatingWebhookConfiguration;
-  const gvk = modelToGroupVersionKind(name);
-  expect(gvk.group).toBe("admissionregistration.k8s.io");
-  expect(gvk.version).toBe("v1");
-  expect(gvk.kind).toBe("MutatingWebhookConfiguration");
-});
-
-test("should return the correct GroupVersionKind for 'a.V1Namespace'", () => {
-  const { name } = a.Namespace;
-  const gvk = modelToGroupVersionKind(name);
-  expect(gvk.group).toBe("");
-  expect(gvk.version).toBe("v1");
-  expect(gvk.kind).toBe("Namespace");
-});
-
-test("should return the correct GroupVersionKind for 'a.V1NetworkPolicy'", () => {
-  const { name } = a.NetworkPolicy;
-  const gvk = modelToGroupVersionKind(name);
-  expect(gvk.group).toBe("networking.k8s.io");
-  expect(gvk.version).toBe("v1");
-  expect(gvk.kind).toBe("NetworkPolicy");
-});
-
-test("should return the correct GroupVersionKind for 'a.V1Node'", () => {
-  const { name } = a.Node;
-  const gvk = modelToGroupVersionKind(name);
-  expect(gvk.group).toBe("");
-  expect(gvk.version).toBe("v1");
-  expect(gvk.kind).toBe("Node");
-});
-
-test("should return the correct GroupVersionKind for 'a.V1PersistentVolume'", () => {
-  const { name } = a.PersistentVolume;
-  const gvk = modelToGroupVersionKind(name);
-  expect(gvk.group).toBe("");
-  expect(gvk.version).toBe("v1");
-  expect(gvk.kind).toBe("PersistentVolume");
-});
-
-test("should return the correct GroupVersionKind for 'a.V1PersistentVolumeClaim'", () => {
-  const { name } = a.PersistentVolumeClaim;
-  const gvk = modelToGroupVersionKind(name);
-  expect(gvk.group).toBe("");
-  expect(gvk.version).toBe("v1");
-  expect(gvk.kind).toBe("PersistentVolumeClaim");
-});
-
-test("should return the correct GroupVersionKind for 'a.V1Pod'", () => {
-  const { name } = a.Pod;
-  const gvk = modelToGroupVersionKind(name);
-  expect(gvk.group).toBe("");
-  expect(gvk.version).toBe("v1");
-  expect(gvk.kind).toBe("Pod");
-});
-
-test("should return the correct GroupVersionKind for 'a.V1PodDisruptionBudget'", () => {
-  const { name } = a.PodDisruptionBudget;
-  const gvk = modelToGroupVersionKind(name);
-  expect(gvk.group).toBe("policy");
-  expect(gvk.version).toBe("v1");
-  expect(gvk.kind).toBe("PodDisruptionBudget");
-});
-
-test("should return the correct GroupVersionKind for 'a.V1PodTemplate'", () => {
-  const { name } = a.PodTemplate;
-  const gvk = modelToGroupVersionKind(name);
-  expect(gvk.group).toBe("");
-  expect(gvk.version).toBe("v1");
-  expect(gvk.kind).toBe("PodTemplate");
-});
-
-test("should return the correct GroupVersionKind for 'a.V1ReplicaSet'", () => {
-  const { name } = a.ReplicaSet;
-  const gvk = modelToGroupVersionKind(name);
-  expect(gvk.group).toBe("apps");
-  expect(gvk.version).toBe("v1");
-  expect(gvk.kind).toBe("ReplicaSet");
-});
-
-test("should return the correct GroupVersionKind for 'a.V1ReplicationController'", () => {
-  const { name } = a.ReplicationController;
-  const gvk = modelToGroupVersionKind(name);
-  expect(gvk.group).toBe("");
-  expect(gvk.version).toBe("v1");
-  expect(gvk.kind).toBe("ReplicationController");
-});
-
-test("should return the correct GroupVersionKind for 'a.V1ResourceQuota'", () => {
-  const { name } = a.ResourceQuota;
-  const gvk = modelToGroupVersionKind(name);
-  expect(gvk.group).toBe("");
-  expect(gvk.version).toBe("v1");
-  expect(gvk.kind).toBe("ResourceQuota");
-});
-
-test("should return the correct GroupVersionKind for 'a.V1RuntimeClass'", () => {
-  const { name } = a.RuntimeClass;
-  const gvk = modelToGroupVersionKind(name);
-  expect(gvk.group).toBe("node.k8s.io");
-  expect(gvk.version).toBe("v1");
-  expect(gvk.kind).toBe("RuntimeClass");
-});
-
-test("should return the correct GroupVersionKind for 'a.V1Secret'", () => {
-  const { name } = a.Secret;
-  const gvk = modelToGroupVersionKind(name);
-  expect(gvk.group).toBe("");
-  expect(gvk.version).toBe("v1");
-  expect(gvk.kind).toBe("Secret");
-});
-
-test("should return the correct GroupVersionKind for 'a.V1SelfSubjectAccessReview'", () => {
-  const { name } = a.SelfSubjectAccessReview;
-  const gvk = modelToGroupVersionKind(name);
-  expect(gvk.group).toBe("authorization.k8s.io");
-  expect(gvk.version).toBe("v1");
-  expect(gvk.kind).toBe("SelfSubjectAccessReview");
-});
-
-test("should return the correct GroupVersionKind for 'a.V1SelfSubjectRulesReview'", () => {
-  const { name } = a.SelfSubjectRulesReview;
-  const gvk = modelToGroupVersionKind(name);
-  expect(gvk.group).toBe("authorization.k8s.io");
-  expect(gvk.version).toBe("v1");
-  expect(gvk.kind).toBe("SelfSubjectRulesReview");
-});
-
-test("should return the correct GroupVersionKind for 'a.V1Service'", () => {
-  const { name } = a.Service;
-  const gvk = modelToGroupVersionKind(name);
-  expect(gvk.group).toBe("");
-  expect(gvk.version).toBe("v1");
-  expect(gvk.kind).toBe("Service");
-});
-
-test("should return the correct GroupVersionKind for 'a.V1ServiceAccount'", () => {
-  const { name } = a.ServiceAccount;
-  const gvk = modelToGroupVersionKind(name);
-  expect(gvk.group).toBe("");
-  expect(gvk.version).toBe("v1");
-  expect(gvk.kind).toBe("ServiceAccount");
-});
-
-test("should return the correct GroupVersionKind for 'a.V1StatefulSet'", () => {
-  const { name } = a.StatefulSet;
-  const gvk = modelToGroupVersionKind(name);
-  expect(gvk.group).toBe("apps");
-  expect(gvk.version).toBe("v1");
-  expect(gvk.kind).toBe("StatefulSet");
-});
-
-test("should return the correct GroupVersionKind for 'a.V1StorageClass'", () => {
-  const { name } = a.StorageClass;
-  const gvk = modelToGroupVersionKind(name);
-  expect(gvk.group).toBe("storage.k8s.io");
-  expect(gvk.version).toBe("v1");
-  expect(gvk.kind).toBe("StorageClass");
-});
-
-test("should return the correct GroupVersionKind for 'a.V1SubjectAccessReview'", () => {
-  const { name } = a.SubjectAccessReview;
-  const gvk = modelToGroupVersionKind(name);
-  expect(gvk.group).toBe("authorization.k8s.io");
-  expect(gvk.version).toBe("v1");
-  expect(gvk.kind).toBe("SubjectAccessReview");
-});
-
-test("should return the correct GroupVersionKind for 'a.V1TokenReview'", () => {
-  const { name } = a.TokenReview;
-  const gvk = modelToGroupVersionKind(name);
-  expect(gvk.group).toBe("authentication.k8s.io");
-  expect(gvk.version).toBe("v1");
-  expect(gvk.kind).toBe("TokenReview");
-});
-
-test("should return the correct GroupVersionKind for 'a.V1ValidatingWebhookConfiguration'", () => {
-  const { name } = a.ValidatingWebhookConfiguration;
-  const gvk = modelToGroupVersionKind(name);
-  expect(gvk.group).toBe("admissionregistration.k8s.io");
-  expect(gvk.version).toBe("v1");
-  expect(gvk.kind).toBe("ValidatingWebhookConfiguration");
-});
-
-test("should return the correct GroupVersionKind for 'a.V1VolumeAttachment'", () => {
-=======
 import { a, modelToGroupVersionKind } from "./index";
-import { GroupVersionKind } from "./types";
 import { RegisterKind } from "./kinds";
+import { GroupVersionKind, PeprStore } from "./types";
 
 const testCases = [
+  { name: PeprStore, expected: { group: "pepr.dev", version: "v1", kind: "PeprStore" } },
   { name: a.ClusterRole, expected: { group: "rbac.authorization.k8s.io", version: "v1", kind: "ClusterRole" } },
   {
     name: a.ClusterRoleBinding,
@@ -466,7 +102,6 @@
 });
 
 test("throws an error for already registered", () => {
->>>>>>> b20d3ae9
   const { name } = a.VolumeAttachment;
   const gvk = modelToGroupVersionKind(name);
   expect(() => {
