/* eslint-disable @typescript-eslint/no-unused-vars */
// SPDX-License-Identifier: Apache-2.0
// SPDX-FileCopyrightText: 2023-Present The Pepr Authors

import { Binding, CapabilityExport } from "./types";
import { Event } from "./enums";
import {
  addVerbIfNotExists,
  bindingAndCapabilityNSConflict,
  createRBACMap,
  filterNoMatchReason,
  dedent,
  generateWatchNamespaceError,
  hasAnyOverlap,
  hasEveryOverlap,
  ignoredNamespaceConflict,
  matchesRegex,
  namespaceComplianceValidator,
  parseTimeout,
  replaceString,
  secretOverLimit,
  validateHash,
  validateCapabilityNames,
  ValidationError,
} from "./helpers";
import { sanitizeResourceName } from "../sdk/sdk";
import * as fc from "fast-check";
import { expect, describe, jest, beforeEach, afterEach, it } from "@jest/globals";
import { SpiedFunction } from "jest-mock";
import { KubernetesObject, kind, modelToGroupVersionKind } from "kubernetes-fluent-client";
import { defaultFilters, defaultKubernetesObject, defaultBinding } from "./filter/adjudicators/defaultTestObjects";

export const callback = () => undefined;

export const podKind = modelToGroupVersionKind(kind.Pod.name);
export const deploymentKind = modelToGroupVersionKind(kind.Deployment.name);
export const clusterRoleKind = modelToGroupVersionKind(kind.ClusterRole.name);

export const groupBinding: Binding = {
  event: Event.CREATE,
  filters: defaultFilters,
  kind: deploymentKind,
  model: kind.Deployment,
};

export const clusterScopedBinding: Binding = {
  event: Event.DELETE,
  filters: defaultFilters,
  kind: clusterRoleKind,
  model: kind.ClusterRole,
};

const mockCapabilities: CapabilityExport[] = JSON.parse(`[
    {
        "name": "hello-pepr",
        "description": "A simple example capability to show how things work.",
        "namespaces": [
            "pepr-demo",
            "pepr-demo-2"
        ],
        "bindings": [
            {
                "kind": {
                    "kind": "Namespace",
                    "version": "v1",
                    "group": ""
                },
                "event": "CREATE",
                "filters": {
                    "name": "",
                    "namespaces": [],
                    "labels": {},
                    "annotations": {}
                },
                "isMutate": true
            },
            {
                "kind": {
                    "kind": "Namespace",
                    "version": "v1",
                    "group": ""
                },
                "event": "DELETE",
                "filters": {
                    "name": "pepr-demo-2",
                    "namespaces": [],
                    "labels": {},
                    "annotations": {}
                },
                "isWatch": true
            },
            {
                "kind": {
                    "kind": "ConfigMap",
                    "version": "v1",
                    "group": ""
                },
                "event": "CREATE",
                "filters": {
                    "name": "example-1",
                    "namespaces": [],
                    "labels": {},
                    "annotations": {}
                },
                "isMutate": true
            },
            {
                "kind": {
                    "kind": "ConfigMap",
                    "version": "v1",
                    "group": ""
                },
                "event": "UPDATE",
                "filters": {
                    "name": "example-2",
                    "namespaces": [],
                    "labels": {},
                    "annotations": {}
                },
                "isMutate": true
            },
            {
                "kind": {
                    "kind": "ConfigMap",
                    "version": "v1",
                    "group": ""
                },
                "event": "CREATE",
                "filters": {
                    "name": "example-2",
                    "namespaces": [],
                    "labels": {},
                    "annotations": {}
                },
                "isValidate": true
            },
            {
                "kind": {
                    "kind": "ConfigMap",
                    "version": "v1",
                    "group": ""
                },
                "event": "CREATE",
                "filters": {
                    "name": "example-2",
                    "namespaces": [],
                    "labels": {},
                    "annotations": {}
                },
                "isWatch": true
            },
            {
                "kind": {
                    "kind": "ConfigMap",
                    "version": "v1",
                    "group": ""
                },
                "event": "CREATE",
                "filters": {
                    "name": "",
                    "namespaces": [],
                    "labels": {},
                    "annotations": {}
                },
                "isValidate": true
            },
            {
                "kind": {
                    "kind": "ConfigMap",
                    "version": "v1",
                    "group": ""
                },
                "event": "CREATEORUPDATE",
                "filters": {
                    "name": "",
                    "namespaces": [],
                    "labels": {
                        "change": "by-label"
                    },
                    "annotations": {}
                },
                "isMutate": true
            },
            {
                "kind": {
                    "kind": "ConfigMap",
                    "version": "v1",
                    "group": ""
                },
                "event": "DELETE",
                "filters": {
                    "name": "",
                    "namespaces": [],
                    "labels": {
                        "change": "by-label"
                    },
                    "annotations": {}
                },
                "isValidate": true
            },
            {
                "kind": {
                    "kind": "ConfigMap",
                    "version": "v1",
                    "group": ""
                },
                "event": "CREATE",
                "filters": {
                    "name": "example-4",
                    "namespaces": [],
                    "labels": {},
                    "annotations": {}
                },
                "isMutate": true
            },
            {
                "kind": {
                    "kind": "ConfigMap",
                    "version": "v1",
                    "group": ""
                },
                "event": "CREATE",
                "filters": {
                    "name": "example-4a",
                    "namespaces": [
                        "pepr-demo-2"
                    ],
                    "labels": {},
                    "annotations": {}
                },
                "isMutate": true
            },
            {
                "kind": {
                    "kind": "ConfigMap",
                    "version": "v1",
                    "group": ""
                },
                "event": "CREATE",
                "filters": {
                    "name": "",
                    "namespaces": [],
                    "labels": {
                        "chuck-norris": ""
                    },
                    "annotations": {}
                },
                "isMutate": true
            },
            {
                "kind": {
                    "kind": "Secret",
                    "version": "v1",
                    "group": ""
                },
                "event": "CREATE",
                "filters": {
                    "name": "secret-1",
                    "namespaces": [],
                    "labels": {},
                    "annotations": {}
                },
                "isMutate": true
            },
            {
                "kind": {
                    "group": "pepr.dev",
                    "version": "v1",
                    "kind": "Unicorn"
                },
                "event": "CREATE",
                "filters": {
                    "name": "example-1",
                    "namespaces": [],
                    "labels": {},
                    "annotations": {}
                },
                "isMutate": true
            },
            {
                "kind": {
                    "group": "pepr.dev",
                    "version": "v1",
                    "kind": "Unicorn"
                },
                "event": "CREATE",
                "filters": {
                    "name": "example-2",
                    "namespaces": [],
                    "labels": {},
                    "annotations": {}
                },
                "isMutate": true
            }
        ]
    }
]`);

describe("validateCapabilityNames Property-Based Tests", () => {
  it("should only accept names that are valid after sanitation", () => {
    fc.assert(
      fc.property(
        fc.array(
          fc.record({
            name: fc.string(),
            bindings: fc.array(fc.anything()),
            hasSchedule: fc.boolean(),
          }),
        ),
        capabilities => {
          if (capabilities.every(cap => cap.name === sanitizeResourceName(cap.name))) {
            expect(() => validateCapabilityNames(capabilities as CapabilityExport[])).not.toThrow();
          } else {
            expect(() => validateCapabilityNames(capabilities as CapabilityExport[])).toThrowError(
              /not a valid Kubernetes resource name/,
            );
          }
        },
      ),
    );
  });
});

describe("validateCapabilityNames", () => {
  it("should return true if all capability names are valid", () => {
    const capabilities = mockCapabilities;
    expect(() => validateCapabilityNames(capabilities)).not.toThrow();
  });

  it("should throw an error if a capability name is invalid", () => {
    const capabilities = mockCapabilities;
    capabilities[0].name = "invalid name";
    expect(() => validateCapabilityNames(capabilities)).toThrowError(ValidationError);
  });

  it("should ignore when capabilities are not loaded", () => {
    expect(validateCapabilityNames(undefined)).toBe(undefined);
  });
});

describe("createRBACMap", () => {
  it("should return the correct RBACMap for given capabilities", () => {
    const result = createRBACMap(mockCapabilities);

    const expected = {
      "pepr.dev/v1/peprstore": {
        verbs: ["create", "get", "patch", "watch"],
        plural: "peprstores",
      },
      "apiextensions.k8s.io/v1/customresourcedefinition": {
        verbs: ["patch", "create"],
        plural: "customresourcedefinitions",
      },
      "/v1/Namespace": { verbs: ["watch"], plural: "namespaces" },
      "/v1/ConfigMap": { verbs: ["watch"], plural: "configmaps" },
    };

    expect(result).toEqual(expected);
  });
});

describe("addVerbIfNotExists", () => {
  it("should add a verb if it does not exist in the array", () => {
    const verbs = ["get", "list"];
    addVerbIfNotExists(verbs, "watch");
    expect(verbs).toEqual(["get", "list", "watch"]);
  });

  it("should not add a verb if it already exists in the array", () => {
    const verbs = ["get", "list", "watch"];
    addVerbIfNotExists(verbs, "get");
    expect(verbs).toEqual(["get", "list", "watch"]); // The array remains unchanged
  });
});

describe("hasAnyOverlap", () => {
  it("returns true for overlapping arrays", () => {
    expect(hasAnyOverlap([1, 2, 3], [3, 4, 5])).toBe(true);
  });

  it("returns false for non-overlapping arrays", () => {
    expect(hasAnyOverlap([1, 2, 3], [4, 5, 6])).toBe(false);
  });

  it("returns false for empty arrays", () => {
    expect(hasAnyOverlap([], [1, 2, 3])).toBe(false);
    expect(hasAnyOverlap([1, 2, 3], [])).toBe(false);
  });

  it("returns false for two empty arrays", () => {
    expect(hasAnyOverlap([], [])).toBe(false);
  });
});

describe("hasEveryOverlap", () => {
  it("returns true if all elements in array1 are in array2", () => {
    expect(hasEveryOverlap([1, 2], [1, 2, 3])).toBe(true);
  });

  it("returns false if any element in array1 is not in array2", () => {
    expect(hasEveryOverlap([1, 2, 4], [1, 2, 3])).toBe(false);
  });

  it("returns true if array1 is empty", () => {
    expect(hasEveryOverlap([], [1, 2, 3])).toBe(true);
  });

  it("returns false if array2 is empty", () => {
    expect(hasEveryOverlap([1, 2], [])).toBe(false);
  });

  it("returns true if both arrays are empty", () => {
    expect(hasEveryOverlap([], [])).toBe(true);
  });
});

describe("ignoredNamespaceConflict", () => {
  it("returns true if there is an overlap", () => {
    expect(ignoredNamespaceConflict(["ns1", "ns2"], ["ns2", "ns3"])).toBe(true);
  });

  it("returns false if there is no overlap", () => {
    expect(ignoredNamespaceConflict(["ns1", "ns2"], ["ns3", "ns4"])).toBe(false);
  });

  it("returns false if either array is empty", () => {
    expect(ignoredNamespaceConflict([], ["ns1", "ns2"])).toBe(false);
    expect(ignoredNamespaceConflict(["ns1", "ns2"], [])).toBe(false);
  });

  it("returns false if both arrays are empty", () => {
    expect(ignoredNamespaceConflict([], [])).toBe(false);
  });
});

describe("bindingAndCapabilityNSConflict", () => {
  it("returns false if capabilityNamespaces is empty", () => {
    expect(bindingAndCapabilityNSConflict(["ns1", "ns2"], [])).toBe(false);
  });

  it("returns true if capability namespaces are not empty and there is no overlap with binding namespaces", () => {
    expect(bindingAndCapabilityNSConflict(["ns1", "ns2"], ["ns3", "ns4"])).toBe(true);
  });

  it("returns true if capability namespaces are not empty and there is an overlap", () => {
    expect(bindingAndCapabilityNSConflict(["ns1", "ns2"], ["ns2", "ns3"])).toBe(true);
  });

  it("returns false if both arrays are empty", () => {
    expect(bindingAndCapabilityNSConflict([], [])).toBe(false);
  });
});

describe("generateWatchNamespaceError", () => {
  it("returns error for ignored namespace conflict", () => {
    const error = generateWatchNamespaceError(["ns1"], ["ns1"], []);
    expect(error).toBe("Binding uses a Pepr ignored namespace: ignoredNamespaces: [ns1] bindingNamespaces: [ns1].");
  });

  it("returns error for binding and capability namespace conflict", () => {
    const error = generateWatchNamespaceError([""], ["ns2"], ["ns3"]);
    expect(error).toBe(
      "Binding uses namespace not governed by capability: bindingNamespaces: [ns2] capabilityNamespaces: [ns3].",
    );
  });

  it("returns combined error for both conflicts", () => {
    const error = generateWatchNamespaceError(["ns1"], ["ns1"], ["ns3", "ns4"]);
    expect(error).toBe(
      "Binding uses a Pepr ignored namespace: ignoredNamespaces: [ns1] bindingNamespaces: [ns1]. Binding uses namespace not governed by capability: bindingNamespaces: [ns1] capabilityNamespaces: [ns3, ns4].",
    );
  });

  it("returns empty string when there are no conflicts", () => {
    const error = generateWatchNamespaceError([], ["ns2"], []);
    expect(error).toBe("");
  });
});

const namespaceViolation: CapabilityExport[] = JSON.parse(`[
  {
      "name": "test-capability-namespaces",
      "description": "Should be confined to namespaces listed in capabilities and not be able to use ignored namespaces",
      "namespaces": [
          "miami",
          "dallas",
          "milwaukee"
      ],
      "bindings": [
          {
              "kind": {
                  "kind": "Namespace",
                  "version": "v1",
                  "group": ""
              },
              "event": "CREATE",
              "filters": {
                  "name": "",
                  "namespaces": ["new york"],
                  "labels": {},
                  "annotations": {}
              },
              "isMutate": true
          }
      ]
  }
]`);

const allNSCapabilities: CapabilityExport[] = JSON.parse(`[
  {
      "name": "test-capability-namespaces",
      "description": "Should be confined to namespaces listed in capabilities and not be able to use ignored namespaces",
      "namespaces": [],
      "bindings": [
          {
              "kind": {
                  "kind": "Namespace",
                  "version": "v1",
                  "group": ""
              },
              "event": "CREATE",
              "filters": {
                  "name": "",
                  "namespaces": ["new york"],
                  "labels": {},
                  "annotations": {}
              },
              "isMutate": true
          }
      ]
  }
]`);

const nonNsViolation: CapabilityExport[] = [
  {
    name: "test-capability-namespaces",
    description: "Should be confined to namespaces listed in capabilities and not be able to use ignored namespaces",
    namespaces: ["miami", "dallas", "milwaukee"],
    bindings: [
      {
        kind: {
          kind: "Namespace",
          version: "v1",
          group: "",
        },
        model: kind.Pod,
        event: Event.CREATE,
        filters: {
          name: "",
          namespaces: ["miami"],
          labels: {},
          annotations: {},
          deletionTimestamp: false,
          regexName: "",
          regexNamespaces: [],
        },
        isMutate: true,
      },
    ],
    hasSchedule: false,
  },
];

describe("namespaceComplianceValidator", () => {
  let errorSpy: SpiedFunction<{ (...data: unknown[]): void; (message?: unknown, ...optionalParams: unknown[]): void }>;
  beforeEach(() => {
    errorSpy = jest.spyOn(console, "error").mockImplementation(() => {});
  });

  afterEach(() => {
    errorSpy.mockRestore();
  });
  it("should throw error for invalid regex namespaces", () => {
    const namespaceViolationCapability: CapabilityExport = {
      ...nonNsViolation[0],
      bindings: nonNsViolation[0].bindings.map(binding => ({
        ...binding,
        filters: {
          ...binding.filters,
          namespaces: [],
<<<<<<< HEAD
          regexNamespaces: ["^system"],
=======
          regexNamespaces: [new RegExp("^system").source],
>>>>>>> 35bf5890
        },
      })),
    };
    expect(() => {
      namespaceComplianceValidator(namespaceViolationCapability);
    }).toThrowError(
      `Ignoring Watch Callback: Object namespace does not match any capability namespace with regex ${namespaceViolationCapability.bindings[0].filters.regexNamespaces[0]}.`,
    );
  });
  it("should not throw an error for valid regex namespaces", () => {
    const nonNamespaceViolationCapability: CapabilityExport = {
      ...nonNsViolation[0],
      bindings: nonNsViolation[0].bindings.map(binding => ({
        ...binding,
        filters: {
          ...binding.filters,
          namespaces: [],
<<<<<<< HEAD
          regexNamespaces: ["^mia"],
=======
          regexNamespaces: [new RegExp("^mia").source],
>>>>>>> 35bf5890
        },
      })),
    };
    expect(() => {
      namespaceComplianceValidator(nonNamespaceViolationCapability);
    }).not.toThrow();
  });
  it("should throw error for invalid regex ignored namespaces", () => {
    const namespaceViolationCapability: CapabilityExport = {
      ...nonNsViolation[0],
      bindings: nonNsViolation[0].bindings.map(binding => ({
        ...binding,
        filters: {
          ...binding.filters,
          namespaces: [],
<<<<<<< HEAD
          regexNamespaces: ["^mia"],
=======
          regexNamespaces: [new RegExp("^mia").source],
>>>>>>> 35bf5890
        },
      })),
    };
    expect(() => {
      namespaceComplianceValidator(namespaceViolationCapability, ["miami"]);
    }).toThrowError(
      `Ignoring Watch Callback: Regex namespace: ${namespaceViolationCapability.bindings[0].filters.regexNamespaces[0]}, is an ignored namespace: miami.`,
    );
  });
  it("should not throw an error for valid regex ignored namespaces", () => {
    const nonNamespaceViolationCapability: CapabilityExport = {
      ...nonNsViolation[0],
      bindings: nonNsViolation[0].bindings.map(binding => ({
        ...binding,
        filters: {
          ...binding.filters,
          namespaces: [],
<<<<<<< HEAD
          regexNamespaces: ["^mia"],
=======
          regexNamespaces: [new RegExp("^mia").source],
>>>>>>> 35bf5890
        },
      })),
    };
    expect(() => {
      namespaceComplianceValidator(nonNamespaceViolationCapability, ["Seattle"]);
    }).not.toThrow();
  });
  it("should not throw an error for valid namespaces", () => {
    expect(() => {
      namespaceComplianceValidator(nonNsViolation[0]);
    }).not.toThrow();
  });

  it("should throw an error for binding namespace using a non capability namespace", () => {
    try {
      namespaceComplianceValidator(namespaceViolation[0]);
    } catch (e) {
      expect(e.message).toBe(
        "Error in test-capability-namespaces capability. A binding violates namespace rules. Please check ignoredNamespaces and capability namespaces: Binding uses namespace not governed by capability: bindingNamespaces: [new york] capabilityNamespaces: [miami, dallas, milwaukee].",
      );
    }
  });

  it("should throw an error for binding namespace using an ignored namespace: Part 1", () => {
    /*
     * this test case lists miami as a capability namespace, but also as an ignored namespace
     * in this case, there should be an error since ignoredNamespaces have precedence
     */
    try {
      namespaceComplianceValidator(nonNsViolation[0], ["miami"]);
    } catch (e) {
      expect(e.message).toBe(
        "Error in test-capability-namespaces capability. A binding violates namespace rules. Please check ignoredNamespaces and capability namespaces: Binding uses a Pepr ignored namespace: ignoredNamespaces: [miami] bindingNamespaces: [miami].",
      );
    }
  });

  it("should throw an error for binding namespace using an ignored namespace: Part 2", () => {
    /*
     * This capability uses all namespaces but new york should be ignored
     * the binding uses new york so it should fail
     */
    try {
      namespaceComplianceValidator(allNSCapabilities[0], ["new york"]);
    } catch (e) {
      expect(e.message).toBe(
        "Error in test-capability-namespaces capability. A binding violates namespace rules. Please check ignoredNamespaces and capability namespaces: Binding uses a Pepr ignored namespace: ignoredNamespaces: [new york] bindingNamespaces: [new york].",
      );
    }
  });
});

describe("parseTimeout", () => {
  const PREV = "a";
  it("should return a number when a valid string number between 1 and 30 is provided", () => {
    expect(parseTimeout("5", PREV)).toBe(5);
    expect(parseTimeout("1", PREV)).toBe(1);
    expect(parseTimeout("30", PREV)).toBe(30);
  });

  it("should throw an InvalidArgumentError for non-numeric strings", () => {
    expect(() => parseTimeout("abc", PREV)).toThrow(Error);
    expect(() => parseTimeout("", PREV)).toThrow(Error);
  });

  it("should throw an InvalidArgumentError for numbers outside the 1-30 range", () => {
    expect(() => parseTimeout("0", PREV)).toThrow(Error);
    expect(() => parseTimeout("31", PREV)).toThrow(Error);
  });

  it("should throw an InvalidArgumentError for numeric strings that represent floating point numbers", () => {
    expect(() => parseTimeout("5.5", PREV)).toThrow(Error);
    expect(() => parseTimeout("20.1", PREV)).toThrow(Error);
  });
});

describe("secretOverLimit", () => {
  it("should return true for a string larger than 1MiB", () => {
    const largeString = "a".repeat(1048577);
    expect(secretOverLimit(largeString)).toBe(true);
  });

  it("should return false for a string smaller than 1MiB", () => {
    const smallString = "a".repeat(1048575);
    expect(secretOverLimit(smallString)).toBe(false);
  });
});

describe("dedent", () => {
  it("removes leading spaces based on the smallest indentation", () => {
    const input = `
      kind: Namespace
      metadata:
        name: pepr-system
      `;
    const inputArray = dedent(input).split(/\r?\n/);

    expect(inputArray[0]).toBe("kind: Namespace");
    expect(inputArray[1]).toBe("metadata:");
    expect(inputArray[2]).toBe("  name: pepr-system");
  });

  it("does not remove internal spacing of lines", () => {
    const input = `kind: ->>>      Namespace`;

    expect(dedent(input)).toBe("kind: ->>>      Namespace");
  });

  it("handles strings without leading whitespace consistently", () => {
    const input = `kind: Namespace
metadata:`;

    const inputArray = dedent(input).split(/\r?\n/);
    expect(inputArray[0]).toBe("kind: Namespace");
    expect(inputArray[1]).toBe("metadata:");
  });

  it("handles empty strings without crashing", () => {
    const input = ``;
    const expected = ``;
    expect(dedent(input)).toBe(expected);
  });
});

describe("replaceString", () => {
  it("replaces single instance of a string", () => {
    const original = "Hello, world!";
    const stringA = "world";
    const stringB = "Jest";
    const expected = "Hello, Jest!";
    expect(replaceString(original, stringA, stringB)).toBe(expected);
  });

  it("replaces multiple instances of a string", () => {
    const original = "Repeat, repeat, repeat";
    const stringA = "repeat";
    const stringB = "done";
    const expected = "Repeat, done, done";
    expect(replaceString(original, stringA, stringB)).toBe(expected);
  });

  it("does nothing if string to replace is not found", () => {
    const original = "Nothing changes here";
    const stringA = "absent";
    const stringB = "present";
    const expected = "Nothing changes here";
    expect(replaceString(original, stringA, stringB)).toBe(expected);
  });

  it("escapes special regex characters in string to be replaced", () => {
    const original = "Find the period.";
    const stringA = ".";
    const stringB = "!";
    const expected = "Find the period!";
    expect(replaceString(original, stringA, stringB)).toBe(expected);
  });

  it("replaces string with empty string if stringB is empty", () => {
    const original = "Remove this part.";
    const stringA = " this part";
    const stringB = "";
    const expected = "Remove.";
    expect(replaceString(original, stringA, stringB)).toBe(expected);
  });
});

describe("filterNoMatchReason", () => {
  it.each([
    [{}],
    [{ metadata: { namespace: "pepr-uds" } }],
    [{ metadata: { namespace: "pepr-core" } }],
    [{ metadata: { namespace: "uds-ns" } }],
    [{ metadata: { namespace: "uds" } }],
  ])(
    "given %j, it returns regex namespace filter error for Pods whose namespace does not match the regex",
    (obj: KubernetesObject) => {
      const kubernetesObject: KubernetesObject = obj.metadata
        ? {
            ...defaultKubernetesObject,
            metadata: { ...defaultKubernetesObject.metadata, namespace: obj.metadata.namespace },
          }
        : { ...defaultKubernetesObject, metadata: obj as unknown as undefined };
      const binding: Binding = {
        ...defaultBinding,
        kind: { kind: "Pod", group: "some-group" },
<<<<<<< HEAD
        filters: { ...defaultFilters, regexNamespaces: ["(.*)-system"] },
=======
        filters: { ...defaultFilters, regexNamespaces: [new RegExp("(.*)-system").source] },
>>>>>>> 35bf5890
      };

      const capabilityNamespaces: string[] = [];
      const expectedErrorMessage = `Ignoring Watch Callback: Binding defines namespace regexes '["(.*)-system"]' but Object carries`;
      const result = filterNoMatchReason(binding, kubernetesObject, capabilityNamespaces);
      expect(result).toEqual(
        typeof kubernetesObject.metadata === "object" && obj !== null && Object.keys(obj).length > 0
          ? `${expectedErrorMessage} '${kubernetesObject.metadata.namespace}'.`
          : `${expectedErrorMessage} ''.`,
      );
    },
  );
});

describe("when pod namespace matches the namespace regex", () => {
  it.each([["pepr-system"], ["pepr-uds-system"], ["uds-system"], ["some-thing-that-is-a-system"], ["your-system"]])(
    "should not return an error message (namespace: '%s')",
    namespace => {
      const binding: Binding = {
        ...defaultBinding,
        kind: { kind: "Pod", group: "some-group" },
<<<<<<< HEAD
        filters: { ...defaultFilters, regexName: "", regexNamespaces: ["(.*)-system"], namespaces: [] },
=======
        filters: {
          ...defaultFilters,
          regexName: "",
          regexNamespaces: [new RegExp("(.*)-system").source],
          namespaces: [],
        },
>>>>>>> 35bf5890
      };
      const kubernetesObject: KubernetesObject = { ...defaultKubernetesObject, metadata: { namespace: namespace } };
      const capabilityNamespaces: string[] = [];
      const result = filterNoMatchReason(binding, kubernetesObject, capabilityNamespaces);
      expect(result).toEqual("");
    },
  );
});

// Names Fail
it("returns regex name filter error for Pods whos name does not match the regex", () => {
  const binding: Binding = {
    ...defaultBinding,
    kind: { kind: "Pod", group: "some-group" },
    filters: { ...defaultFilters, regexName: "^system", namespaces: [] },
  };
  const obj = { metadata: { name: "pepr-demo" } };
  const objArray = [
    { ...obj },
    { ...obj, metadata: { name: "pepr-uds" } },
    { ...obj, metadata: { name: "pepr-core" } },
    { ...obj, metadata: { name: "uds-ns" } },
    { ...obj, metadata: { name: "uds" } },
  ];
  const capabilityNamespaces: string[] = [];
  objArray.map(object => {
    const result = filterNoMatchReason(binding, object as unknown as Partial<KubernetesObject>, capabilityNamespaces);
    expect(result).toEqual(
      `Ignoring Watch Callback: Binding defines name regex '^system' but Object carries '${object?.metadata?.name}'.`,
    );
  });
});

// Names Pass
it("returns no regex name filter error for Pods whos name does match the regex", () => {
  const binding: Binding = {
    ...defaultBinding,
    kind: { kind: "Pod", group: "some-group" },
    filters: { ...defaultFilters, regexName: "^system" },
  };
  const obj = { metadata: { name: "pepr-demo" } };
  const objArray = [
    { ...obj, metadata: { name: "systemd" } },
    { ...obj, metadata: { name: "systemic" } },
    { ...obj, metadata: { name: "system-of-kube-apiserver" } },
    { ...obj, metadata: { name: "system" } },
    { ...obj, metadata: { name: "system-uds" } },
  ];
  const capabilityNamespaces: string[] = [];
  objArray.map(object => {
    const result = filterNoMatchReason(binding, object as unknown as Partial<KubernetesObject>, capabilityNamespaces);
    expect(result).toEqual(``);
  });
});

describe("when capability namespaces are present", () => {
  it("should return missingCarriableNamespace filter error for cluster-scoped objects", () => {
    const binding: Binding = {
      ...defaultBinding,
      filters: { ...defaultFilters, regexName: "" },
      kind: { kind: "ClusterRole", group: "some-group" },
    };
    const obj: KubernetesObject = {
      kind: "ClusterRole",
      apiVersion: "rbac.authorization.k8s.io/v1",
      metadata: { name: "clusterrole1" },
    };
    const capabilityNamespaces: string[] = ["monitoring"];
    const result = filterNoMatchReason(binding, obj, capabilityNamespaces);
    expect(result).toEqual(
      "Ignoring Watch Callback: Object does not carry a namespace but namespaces allowed by Capability are '[\"monitoring\"]'.",
    );
  });
});

it("returns mismatchedNamespace filter error for clusterScoped objects with namespace filters", () => {
  const binding: Binding = {
    ...defaultBinding,
    kind: { kind: "ClusterRole", group: "some-group" },
    filters: { ...defaultFilters, namespaces: ["ns1"] },
  };
  const obj = {
    kind: "ClusterRole",
    apiVersion: "rbac.authorization.k8s.io/v1",
    metadata: { name: "clusterrole1" },
  };
  const capabilityNamespaces: string[] = [];
  const result = filterNoMatchReason(binding, obj as unknown as Partial<KubernetesObject>, capabilityNamespaces);
  expect(result).toEqual("Ignoring Watch Callback: Binding defines namespaces '[\"ns1\"]' but Object carries ''.");
});

it("returns namespace filter error for namespace objects with namespace filters", () => {
  const binding: Binding = {
    ...defaultBinding,
    kind: { kind: "Namespace", group: "some-group" },
    filters: { ...defaultFilters, namespaces: ["ns1"] },
  };
  const obj = {};
  const capabilityNamespaces: string[] = [];
  const result = filterNoMatchReason(binding, obj as unknown as Partial<KubernetesObject>, capabilityNamespaces);
  expect(result).toEqual("Ignoring Watch Callback: Cannot use namespace filter on a namespace object.");
});

it("return an Ignoring Watch Callback string if the binding name and object name are different", () => {
  const binding: Binding = {
    ...defaultBinding,
    filters: { ...defaultFilters, name: "pepr" },
  };
  const obj = {
    metadata: {
      name: "not-pepr",
    },
  };
  const capabilityNamespaces: string[] = [];
  const result = filterNoMatchReason(binding, obj as unknown as Partial<KubernetesObject>, capabilityNamespaces);
  expect(result).toEqual(`Ignoring Watch Callback: Binding defines name 'pepr' but Object carries 'not-pepr'.`);
});

describe("when the binding name and KubernetesObject name are the same", () => {
  it("should not return an Ignoring Watch Callback message", () => {
    const binding: Binding = {
      ...defaultBinding,
      filters: { ...defaultFilters, regexName: "", name: "pepr" },
    };
    const obj: KubernetesObject = {
      metadata: { name: "pepr" },
    };
    const capabilityNamespaces: string[] = [];
    const result = filterNoMatchReason(binding, obj, capabilityNamespaces);
    expect(result).toEqual("");
  });
});

it("return deletionTimestamp error when there is no deletionTimestamp in the object", () => {
  const binding: Binding = {
    ...defaultBinding,
    filters: { ...defaultFilters, deletionTimestamp: true },
  };
  const obj = {
    metadata: {},
  };
  const capabilityNamespaces: string[] = [];
  const result = filterNoMatchReason(binding, obj as unknown as Partial<KubernetesObject>, capabilityNamespaces);
  expect(result).toEqual("Ignoring Watch Callback: Binding defines deletionTimestamp but Object does not carry it.");
});

it("return no deletionTimestamp error when there is a deletionTimestamp in the object", () => {
  const binding: Binding = {
    ...defaultBinding,
    filters: { ...defaultFilters, deletionTimestamp: true },
  };
  const obj = {
    metadata: {
      deletionTimestamp: "2021-01-01T00:00:00Z",
    },
  };
  const capabilityNamespaces: string[] = [];
  const result = filterNoMatchReason(binding, obj as unknown as Partial<KubernetesObject>, capabilityNamespaces);
  expect(result).not.toEqual("Ignoring Watch Callback: Binding defines deletionTimestamp Object does not carry it.");
});

it("returns label overlap error when there is no overlap between binding and object labels", () => {
  const binding: Binding = {
    ...defaultBinding,
    filters: { ...defaultFilters, labels: { key: "value" } },
  };
  const obj = {
    metadata: { labels: { anotherKey: "anotherValue" } },
  };
  const capabilityNamespaces: string[] = [];
  const result = filterNoMatchReason(binding, obj as unknown as Partial<KubernetesObject>, capabilityNamespaces);
  expect(result).toEqual(
    `Ignoring Watch Callback: Binding defines labels '{"key":"value"}' but Object carries '{"anotherKey":"anotherValue"}'.`,
  );
});

it("returns annotation overlap error when there is no overlap between binding and object annotations", () => {
  const binding: Binding = {
    ...defaultBinding,
    filters: { ...defaultFilters, annotations: { key: "value" } },
  };
  const obj = {
    metadata: { annotations: { anotherKey: "anotherValue" } },
  };
  const capabilityNamespaces: string[] = [];
  const result = filterNoMatchReason(binding, obj as unknown as Partial<KubernetesObject>, capabilityNamespaces);
  expect(result).toEqual(
    `Ignoring Watch Callback: Binding defines annotations '{"key":"value"}' but Object carries '{"anotherKey":"anotherValue"}'.`,
  );
});

it("returns capability namespace error when object is not in capability namespaces", () => {
  const binding: Binding = {
    model: kind.Pod,
    event: Event.ANY,
    kind: {
      group: "",
      version: "v1",
      kind: "Pod",
    },
    filters: {
      name: "bleh",
      namespaces: [],
      regexNamespaces: [],
      regexName: "",
      labels: {},
      annotations: {},
      deletionTimestamp: false,
    },
    watchCallback: callback,
  };

  const obj = {
    metadata: { namespace: "ns2", name: "bleh" },
  };
  const capabilityNamespaces = ["ns1"];
<<<<<<< HEAD
  const result = filterNoMatchReason(
    binding as Binding,
    obj as unknown as Partial<KubernetesObject>,
    capabilityNamespaces,
  );
=======
  const result = filterNoMatchReason(binding, obj as unknown as Partial<KubernetesObject>, capabilityNamespaces);
>>>>>>> 35bf5890
  expect(result).toEqual(
    `Ignoring Watch Callback: Object carries namespace 'ns2' but namespaces allowed by Capability are '["ns1"]'.`,
  );
});

it("returns binding namespace error when filter namespace is not part of capability namespaces", () => {
  const binding: Binding = {
    ...defaultBinding,
    filters: { ...defaultFilters, namespaces: ["ns3"], regexNamespaces: [] },
  };
  const obj = {};
  const capabilityNamespaces = ["ns1", "ns2"];
  const result = filterNoMatchReason(binding, obj as unknown as Partial<KubernetesObject>, capabilityNamespaces);
  expect(result).toEqual(
    `Ignoring Watch Callback: Binding defines namespaces ["ns3"] but namespaces allowed by Capability are '["ns1","ns2"]'.`,
  );
});

it("returns binding and object namespace error when they do not overlap", () => {
  const binding: Binding = {
    ...defaultBinding,
    filters: { ...defaultFilters, namespaces: ["ns1"], regexNamespaces: [] },
  };
  const obj = {
    metadata: { namespace: "ns2" },
  };
  const capabilityNamespaces = ["ns1", "ns2"];
  const result = filterNoMatchReason(binding, obj as unknown as Partial<KubernetesObject>, capabilityNamespaces);
  expect(result).toEqual(`Ignoring Watch Callback: Binding defines namespaces '["ns1"]' but Object carries 'ns2'.`);
});

describe("when a KubernetesObject is in an ingnored namespace", () => {
  it("should return a watch violation message", () => {
    const binding: Binding = {
      ...defaultBinding,
      filters: { ...defaultFilters, regexName: "", namespaces: ["ns3"] },
    };
    const kubernetesObject: KubernetesObject = {
      ...defaultKubernetesObject,
      metadata: { namespace: "ns3" },
    };
    const capabilityNamespaces = ["ns3"];
    const ignoredNamespaces = ["ns3"];
    const result = filterNoMatchReason(binding, kubernetesObject, capabilityNamespaces, ignoredNamespaces);
    expect(result).toEqual(
      `Ignoring Watch Callback: Object carries namespace 'ns3' but ignored namespaces include '["ns3"]'.`,
    );
  });
});

it("returns empty string when all checks pass", () => {
  const binding: Binding = {
    ...defaultBinding,
    filters: {
      ...defaultFilters,
      regexName: "",
      namespaces: ["ns1"],
      labels: { key: "value" },
      annotations: { key: "value" },
    },
  };
  const obj = {
    metadata: { namespace: "ns1", labels: { key: "value" }, annotations: { key: "value" } },
  };
  const capabilityNamespaces = ["ns1"];
  const result = filterNoMatchReason(binding, obj as unknown as Partial<KubernetesObject>, capabilityNamespaces);
  expect(result).toEqual("");
});

describe("validateHash", () => {
  let originalExit: (code?: number) => never;

  beforeEach(() => {
    originalExit = process.exit;
    process.exit = jest.fn() as unknown as (code?: number) => never;
  });

  afterEach(() => {
    process.exit = originalExit;
  });
  it("should throw ValidationError for invalid hash values", () => {
    // Examples of invalid hashes
    const invalidHashes = [
      "", // Empty string
      "12345", // Too short
      "zxcvbnmasdfghjklqwertyuiop1234567890zxcvbnmasdfghjklqwertyuio", // Contains invalid character 'z'
      "123456789012345678901234567890123456789012345678901234567890123", // 63 characters, one short
    ];

    invalidHashes.forEach(hash => {
      expect(() => validateHash(hash)).toThrow(ValidationError);
    });
  });

  it("should not throw ValidationError for valid SHA-256 hash", () => {
    // Example of a valid SHA-256 hash
    const validHash = "abc123def456abc123def456abc123def456abc123def456abc123def456abc1";
    expect(() => validateHash(validHash)).not.toThrow();
  });
});

describe("matchesRegex", () => {
  it("should return true for a valid pattern that matches the string", () => {
    const pattern = "abc";
    const testString = "abc123";
    const result = matchesRegex(pattern, testString);
    expect(result).toBe(true);
  });

  it("should return false for a valid pattern that does not match the string", () => {
    const pattern = "xyz";
    const testString = "abc123";
    const result = matchesRegex(pattern, testString);
    expect(result).toBe(false);
  });

  it("should return false for an invalid regex pattern", () => {
    const invalidPattern = "^p"; // Invalid regex with unclosed bracket
    const testString = "test";
    const result = matchesRegex(invalidPattern, testString);
    expect(result).toBe(false);
  });

  it("should return true for an empty string matching an empty regex", () => {
    const pattern = "";
    const testString = "";
    const result = matchesRegex(pattern, testString);
    expect(result).toBe(true);
  });

  it("should return false for an empty string and a non-empty regex", () => {
    const pattern = "abc";
    const testString = "";
    const result = matchesRegex(pattern, testString);
    expect(result).toBe(false);
  });

  it("should return true for a complex valid regex that matches", () => {
    const pattern = "^[a-zA-Z0-9]+@[a-zA-Z0-9]+.[A-Za-z]+$";
    const testString = "test@example.com";
    const result = matchesRegex(pattern, testString);
    expect(result).toBe(true);
  });

  it("should return false for a complex valid regex that does not match", () => {
    const pattern = "^[a-zA-Z0-9]+@[a-zA-Z0-9]+.[A-Za-z]+$";
    const testString = "invalid-email.com";
    const result = matchesRegex(pattern, testString);
    expect(result).toBe(false);
  });
});<|MERGE_RESOLUTION|>--- conflicted
+++ resolved
@@ -578,11 +578,7 @@
         filters: {
           ...binding.filters,
           namespaces: [],
-<<<<<<< HEAD
-          regexNamespaces: ["^system"],
-=======
           regexNamespaces: [new RegExp("^system").source],
->>>>>>> 35bf5890
         },
       })),
     };
@@ -600,11 +596,7 @@
         filters: {
           ...binding.filters,
           namespaces: [],
-<<<<<<< HEAD
-          regexNamespaces: ["^mia"],
-=======
           regexNamespaces: [new RegExp("^mia").source],
->>>>>>> 35bf5890
         },
       })),
     };
@@ -620,11 +612,7 @@
         filters: {
           ...binding.filters,
           namespaces: [],
-<<<<<<< HEAD
-          regexNamespaces: ["^mia"],
-=======
           regexNamespaces: [new RegExp("^mia").source],
->>>>>>> 35bf5890
         },
       })),
     };
@@ -642,11 +630,7 @@
         filters: {
           ...binding.filters,
           namespaces: [],
-<<<<<<< HEAD
-          regexNamespaces: ["^mia"],
-=======
           regexNamespaces: [new RegExp("^mia").source],
->>>>>>> 35bf5890
         },
       })),
     };
@@ -832,11 +816,7 @@
       const binding: Binding = {
         ...defaultBinding,
         kind: { kind: "Pod", group: "some-group" },
-<<<<<<< HEAD
-        filters: { ...defaultFilters, regexNamespaces: ["(.*)-system"] },
-=======
         filters: { ...defaultFilters, regexNamespaces: [new RegExp("(.*)-system").source] },
->>>>>>> 35bf5890
       };
 
       const capabilityNamespaces: string[] = [];
@@ -858,16 +838,12 @@
       const binding: Binding = {
         ...defaultBinding,
         kind: { kind: "Pod", group: "some-group" },
-<<<<<<< HEAD
-        filters: { ...defaultFilters, regexName: "", regexNamespaces: ["(.*)-system"], namespaces: [] },
-=======
         filters: {
           ...defaultFilters,
           regexName: "",
           regexNamespaces: [new RegExp("(.*)-system").source],
           namespaces: [],
         },
->>>>>>> 35bf5890
       };
       const kubernetesObject: KubernetesObject = { ...defaultKubernetesObject, metadata: { namespace: namespace } };
       const capabilityNamespaces: string[] = [];
@@ -1084,15 +1060,7 @@
     metadata: { namespace: "ns2", name: "bleh" },
   };
   const capabilityNamespaces = ["ns1"];
-<<<<<<< HEAD
-  const result = filterNoMatchReason(
-    binding as Binding,
-    obj as unknown as Partial<KubernetesObject>,
-    capabilityNamespaces,
-  );
-=======
   const result = filterNoMatchReason(binding, obj as unknown as Partial<KubernetesObject>, capabilityNamespaces);
->>>>>>> 35bf5890
   expect(result).toEqual(
     `Ignoring Watch Callback: Object carries namespace 'ns2' but namespaces allowed by Capability are '["ns1"]'.`,
   );
