--- conflicted
+++ resolved
@@ -27,14 +27,8 @@
 import * as fc from "fast-check";
 import { expect, describe, jest, beforeEach, afterEach, it } from "@jest/globals";
 import { SpiedFunction } from "jest-mock";
-<<<<<<< HEAD
-import { K8s, KubernetesObject, kind, modelToGroupVersionKind } from "kubernetes-fluent-client";
+import { KubernetesObject, kind, modelToGroupVersionKind } from "kubernetes-fluent-client";
 import { defaultFilters, defaultKubernetesObject, defaultBinding } from "./filter/adjudicators/defaultTestObjects";
-import { namespaceDeploymentsReady } from "./deploymentChecks";
-// import { defaultBinding, defaultFilters, defaultKubernetesObject } from "./filter/adjudicators/defaultTestObjects";
-=======
-import { KubernetesObject, kind } from "kubernetes-fluent-client";
->>>>>>> adf7c371
 
 export const callback = () => undefined;
 
