--- conflicted
+++ resolved
@@ -84,19 +84,8 @@
         // Add annotations to the request to indicate that the capability succeeded
         updateStatus("succeeded");
       } catch (e) {
-<<<<<<< HEAD
-        Log.warn(actionMetadata, `Action failed: ${JSON.stringify(e)}`);
-=======
->>>>>>> ed2e47c1
         updateStatus("warning");
         response.warnings = response.warnings || [];
-<<<<<<< HEAD
-        response.warnings.push(`Action failed: ${JSON.stringify(e)}`);
-
-        switch (config.onError) {
-          case Errors.reject:
-            Log.error(actionMetadata, `Action failed: ${JSON.stringify(e)}`);
-=======
 
         let errorMessage = "";
 
@@ -116,7 +105,6 @@
         switch (config.onError) {
           case Errors.reject:
             Log.error(actionMetadata, `Action failed: ${errorMessage}`);
->>>>>>> ed2e47c1
             response.result = "Pepr module configured to reject on error";
             return response;
 
