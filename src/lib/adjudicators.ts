--- conflicted
+++ resolved
@@ -1,13 +1,8 @@
 // SPDX-License-Identifier: Apache-2.0
 // SPDX-FileCopyrightText: 2023-Present The Pepr Authors
 
-<<<<<<< HEAD
-import { Operation } from "./mutate-types";
-import { Event } from "./types";
-=======
 import { Event } from "./types";
 import { Operation } from "./mutate-types";
->>>>>>> 97c28455
 import {
   __,
   allPass,
