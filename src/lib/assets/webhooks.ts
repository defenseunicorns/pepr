// SPDX-License-Identifier: Apache-2.0
// SPDX-FileCopyrightText: 2023-Present The Pepr Authors

import {
  AdmissionregistrationV1WebhookClientConfig as AdmissionRegnV1WebhookClientCfg,
  V1LabelSelectorRequirement,
  V1RuleWithOperations,
} from "@kubernetes/client-node";
import { kind } from "kubernetes-fluent-client";
import { concat, equals, uniqWith } from "ramda";

import { Assets } from "./assets";
import { Event } from "../enums";
import { Binding } from "../types";

<<<<<<< HEAD
const peprIgnoreLabel: V1LabelSelectorRequirement = {
  key: "pepr.dev",
  operator: "NotIn",
  values: ["ignore"],
};

// Order matters for helm template, kube-system, then pepr-system
=======
>>>>>>> 9662a585
const peprIgnoreNamespaces: string[] = ["kube-system", "pepr-system"];

const validateRule = (binding: Binding, isMutateWebhook: boolean): V1RuleWithOperations | undefined => {
  const { event, kind, isMutate, isValidate } = binding;

  // Skip invalid bindings based on webhook type
  if ((isMutateWebhook && !isMutate) || (!isMutateWebhook && !isValidate)) {
    return undefined;
  }

  // Translate event to operations
  const operations = event === Event.CREATE_OR_UPDATE ? [Event.CREATE, Event.UPDATE] : [event];

  // Use the plural property if it exists, otherwise use lowercase kind + s
  const resource = kind.plural || `${kind.kind.toLowerCase()}s`;

  const ruleObject: V1RuleWithOperations = {
    apiGroups: [kind.group],
    apiVersions: [kind.version || "*"],
    operations,
    resources: [resource, ...(resource === "pods" ? ["pods/ephemeralcontainers"] : [])],
  };

  return ruleObject;
};

export async function generateWebhookRules(assets: Assets, isMutateWebhook: boolean): Promise<V1RuleWithOperations[]> {
  const { config, capabilities } = assets;

  const rules = capabilities.flatMap(capability => {
    console.info(`Module ${config.uuid} has capability: ${capability.name}`);

    return capability.bindings
      .map(binding => validateRule(binding, isMutateWebhook))
      .filter((rule): rule is V1RuleWithOperations => !!rule);
  });

  return uniqWith(equals, rules);
}

export async function webhookConfig(
  assets: Assets,
  mutateOrValidate: "mutate" | "validate",
  timeoutSeconds = 10,
): Promise<kind.MutatingWebhookConfiguration | kind.ValidatingWebhookConfiguration | null> {
  const ignore: V1LabelSelectorRequirement[] = [];

  const { name, tls, config, apiToken, host } = assets;
  const ignoreNS = concat(peprIgnoreNamespaces, config?.alwaysIgnore?.namespaces || []);

  // Add any namespaces to ignore
  if (ignoreNS) {
    ignore.push({
      key: "kubernetes.io/metadata.name",
      operator: "NotIn",
      values: ignoreNS,
    });
  }

  const clientConfig: AdmissionRegnV1WebhookClientCfg = {
    caBundle: tls.ca,
  };

  // The URL must include the API Token
  const apiPath = `/${mutateOrValidate}/${apiToken}`;

  // If a host is specified, use that with a port of 3000
  if (host) {
    clientConfig.url = `https://${host}:3000${apiPath}`;
  } else {
    // Otherwise, use the service
    clientConfig.service = {
      name: name,
      namespace: "pepr-system",
      path: apiPath,
    };
  }

  const isMutate = mutateOrValidate === "mutate";
  const rules = await generateWebhookRules(assets, isMutate);

  // If there are no rules, return null
  if (rules.length < 1) {
    return null;
  }

  return {
    apiVersion: "admissionregistration.k8s.io/v1",
    kind: isMutate ? "MutatingWebhookConfiguration" : "ValidatingWebhookConfiguration",
    metadata: { name },
    webhooks: [
      {
        name: `${name}.pepr.dev`,
        admissionReviewVersions: ["v1", "v1beta1"],
        clientConfig,
        failurePolicy: config.onError === "reject" ? "Fail" : "Ignore",
        matchPolicy: "Equivalent",
        timeoutSeconds,
        namespaceSelector: {
          matchExpressions: ignore,
        },
        rules,
        // @todo: track side effects state
        sideEffects: "None",
      },
    ],
  };
}<|MERGE_RESOLUTION|>--- conflicted
+++ resolved
@@ -13,16 +13,6 @@
 import { Event } from "../enums";
 import { Binding } from "../types";
 
-<<<<<<< HEAD
-const peprIgnoreLabel: V1LabelSelectorRequirement = {
-  key: "pepr.dev",
-  operator: "NotIn",
-  values: ["ignore"],
-};
-
-// Order matters for helm template, kube-system, then pepr-system
-=======
->>>>>>> 9662a585
 const peprIgnoreNamespaces: string[] = ["kube-system", "pepr-system"];
 
 const validateRule = (binding: Binding, isMutateWebhook: boolean): V1RuleWithOperations | undefined => {
