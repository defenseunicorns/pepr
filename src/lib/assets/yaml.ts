--- conflicted
+++ resolved
@@ -32,13 +32,9 @@
       env: [
         { name: "PEPR_WATCH_MODE", value: "false" },
         { name: "PEPR_PRETTY_LOG", value: "false" },
-<<<<<<< HEAD
         { name: "LOG_LEVEL", value: "info" },
         process.env.PEPR_MODE === "dev" && { name: "MY_CUSTOM_VAR", value: "example-value" },
         process.env.PEPR_MODE === "dev" && { name: "ZARF_VAR", value: "###ZARF_VAR_THING###" },
-=======
-        { name: "LOG_LEVEL", value: "debug" },
->>>>>>> 667de73c
       ],
       image,
       annotations: {
@@ -83,13 +79,9 @@
       env: [
         { name: "PEPR_WATCH_MODE", value: "true" },
         { name: "PEPR_PRETTY_LOG", value: "false" },
-<<<<<<< HEAD
         { name: "LOG_LEVEL", value: "info" },
         process.env.PEPR_MODE === "dev" && { name: "MY_CUSTOM_VAR", value: "example-value" },
         process.env.PEPR_MODE === "dev" && { name: "ZARF_VAR", value: "###ZARF_VAR_THING###" },
-=======
-        { name: "LOG_LEVEL", value: "debug" },
->>>>>>> 667de73c
       ],
       image,
       annotations: {
