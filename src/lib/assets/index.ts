--- conflicted
+++ resolved
@@ -27,11 +27,7 @@
 import { watcher, moduleSecret } from "./pods";
 
 import { clusterRoleBinding, serviceAccount, storeRole, storeRoleBinding } from "./rbac";
-<<<<<<< HEAD
-import { createDirectoryIfNotExists } from "../filesystemHelpers";
-=======
 import { createDirectoryIfNotExists } from "../filesystemService";
->>>>>>> 2da08c2a
 export class Assets {
   readonly name: string;
   readonly tls: TLSOut;
