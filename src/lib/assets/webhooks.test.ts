--- conflicted
+++ resolved
@@ -17,7 +17,7 @@
 
 export type AssetsType = {
   name: string;
-  apiToken: string;
+  apiPath: string;
   tls: TLSOut;
   config: ModuleConfig;
   path: string;
@@ -115,11 +115,6 @@
     filters: { name: "example-4", namespaces: [], labels: {}, annotations: {} },
     isMutate: true,
   },
-<<<<<<< HEAD
-  "apiPath": "db5eb6d40e3744fcc2d7863c8f56ce24aaa94ff32cf22918700bdb9369e6d426",
-  "alwaysIgnore": {
-    "namespaces": []
-=======
   {
     kind: { kind: "ConfigMap", version: "v1", group: "" },
     event: Event.CREATE,
@@ -130,7 +125,6 @@
       annotations: {},
     },
     isMutate: true,
->>>>>>> 60222293
   },
   {
     kind: { kind: "ConfigMap", version: "v1", group: "" },
@@ -189,7 +183,7 @@
       crt: "",
       pem: { ca: "", crt: "", key: "" },
     },
-    apiToken: "db5eb6d40e3744fcc2d7863c8f56ce24aaa94ff32cf22918700bdb9369e6d426",
+    apiPath: "db5eb6d40e3744fcc2d7863c8f56ce24aaa94ff32cf22918700bdb9369e6d426",
     alwaysIgnore: { namespaces: [] },
     capabilities: [
       {
