--- conflicted
+++ resolved
@@ -56,11 +56,6 @@
     const result = await loadCapabilities("/fake/path");
 
     expect(result).toEqual(mockCapabilities);
-<<<<<<< HEAD
-=======
-    expect(console.debug).toHaveBeenCalledWith('Registered Pepr Capability "TestCapability1"');
-    expect(console.debug).toHaveBeenCalledWith('Registered Pepr Capability "TestCapability2"');
->>>>>>> b8ed9915
   });
 
   it("should reject with an error when the process encounters an error", async () => {
