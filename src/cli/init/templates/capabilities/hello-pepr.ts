--- conflicted
+++ resolved
@@ -19,18 +19,13 @@
   namespaces: ["pepr-demo", "pepr-demo-2"],
 });
 
-<<<<<<< HEAD
-// Use the 'When' function to create a new Capability Action, 'Store' to persist data
+// Use the 'When' function to create a new action, use 'Store' to persist data
 const { When, Store } = HelloPepr;
 
 // This would run exactly one time once the store is ready
 Store.onReady(data => {
   Log.info(data, "Pepr Store Ready");
 });
-=======
-// Use the 'When' function to create a new Action
-const { When } = HelloPepr;
->>>>>>> 31196d95
 
 /**
  * ---------------------------------------------------------------------------------------------------
@@ -64,14 +59,11 @@
     request
       .SetLabel("pepr", "was-here")
       .SetAnnotation("pepr.dev", "annotations-work-too");
-<<<<<<< HEAD
 
     // Use the Store to persist data between requests and Pepr controller pods
     Store.setItem("example-1", "was-here");
 
     Store.setItem("example-1-data", JSON.stringify(request.Raw.data));
-=======
->>>>>>> 31196d95
   });
 
 /**
@@ -79,30 +71,19 @@
  *                                   Mutate & Validate Actions (CM Example 2)                                *
  * ---------------------------------------------------------------------------------------------------
  *
-<<<<<<< HEAD
- * This combines 3 different types of Capability Actions: 'Mutate', 'Validate', and 'Watch'. The order
+ * This combines 3 different types of actions: 'Mutate', 'Validate', and 'Watch'. The order
  * of the actions is required, but each action is optional. In this example, when a ConfigMap is created
  * with the name `example-2`, then add a label and annotation, validate that the ConfigMap has the label
  * `pepr`, and log the request.
-=======
- * This combines 2 different types of actions: 'Mutate', and 'Validate'. The order
- * of the actions is required, but each action is optional. In this example, when a ConfigMap is created
- * with the name `example-2`, then add a label and annotation and finally validate that the ConfigMap has the label
- * `pepr`.
->>>>>>> 31196d95
  */
 When(a.ConfigMap)
   .IsCreated()
   .WithName("example-2")
   .Mutate(request => {
-<<<<<<< HEAD
-    // This Mutate CapabilityAction will mutate the request before it is persisted to the cluster
+    // This Mutate Action will mutate the request before it is persisted to the cluster
 
     // Read shared data from the store
     Log.info(Store.getItem("example-1"), "Pepr Store Readout");
-=======
-    // This Mutate Action will mutate the request before it is persisted to the cluster
->>>>>>> 31196d95
 
     // Use `request.Merge()` to merge the new data with the existing data
     request.Merge({
@@ -117,11 +98,7 @@
     });
   })
   .Validate(request => {
-<<<<<<< HEAD
-    // This Validate CapabilityAction will validate the request before it is persisted to the cluster
-=======
     // This Validate Action will validate the request before it is persisted to the cluster
->>>>>>> 31196d95
 
     // Approve the request if the ConfigMap has the label 'pepr'
     if (request.HasLabel("pepr")) {
@@ -130,15 +107,12 @@
 
     // Otherwise, deny the request with an error message (optional)
     return request.Deny("ConfigMap must have label 'pepr'");
-<<<<<<< HEAD
   })
   .Watch(cm => {
-    // This Watch CapabilityAction will watch the ConfigMap after it has been persisted to the cluster
+    // This Watch Action will watch the ConfigMap after it has been persisted to the cluster
     Log.info(
       `New ConfigMap was created with the name example-2: ${cm.metadata.uid}`,
     );
-=======
->>>>>>> 31196d95
   });
 
 /**
@@ -203,15 +177,9 @@
  *                                   Mutate Action (CM Example 4)                                *
  * ---------------------------------------------------------------------------------------------------
  *
-<<<<<<< HEAD
- * This Capability Action show how you can use the `Mutate()` function without an inline function.
- * This is useful if you want to keep your Capability Actions  small and focused on a single task,
- * or if you want to reuse the same function in multiple Capability Actions.
-=======
  * This action show how you can use the `Mutate()` function without an inline function.
  * This is useful if you want to keep your actions small and focused on a single task,
  * or if you want to reuse the same function in multiple actions.
->>>>>>> 31196d95
  */
 When(a.ConfigMap).IsCreated().WithName("example-4").Mutate(example4Cb);
 
