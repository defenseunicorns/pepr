--- conflicted
+++ resolved
@@ -59,11 +59,7 @@
 
         try {
           await setupProjectStructure(dirName);
-<<<<<<< HEAD
-          await createProjectFiles(dirName, packageJSON, peprTS);
-=======
           await createProjectFiles(dirName, packageJSON);
->>>>>>> 14c9e98f
 
           if (!opts.skipPostInit) {
             doPostInitActions(dirName);
@@ -87,14 +83,7 @@
   await createDir(resolve(dirName, "capabilities"));
 }
 
-<<<<<<< HEAD
-async function createProjectFiles(dirName: string, packageJSON: peprPackageJSON, peprTS: {
-  path: string;
-  data: string;
-}): Promise<void> {
-=======
 async function createProjectFiles(dirName: string, packageJSON: peprPackageJSON): Promise<void> {
->>>>>>> 14c9e98f
   const files = [
     { path: gitignore.path, data: gitignore.data },
     { path: eslint.path, data: eslint.data },
@@ -102,11 +91,7 @@
     { path: packageJSON.path, data: packageJSON.data },
     { path: readme.path, data: readme.data },
     { path: tsConfig.path, data: tsConfig.data },
-<<<<<<< HEAD
-    { path: peprTS.path, data: peprTS.data },
-=======
     { path: peprTSTemplate.path, data: peprTSTemplate.data },
->>>>>>> 14c9e98f
     { path: ".vscode" + snippet.path, data: snippet.data },
     { path: ".vscode" + codeSettings.path, data: codeSettings.data },
     { path: "capabilities" + samplesYaml.path, data: samplesYaml.data },
