// SPDX-License-Identifier: Apache-2.0
// SPDX-FileCopyrightText: 2023-Present The Pepr Authors

import { ChildProcess, fork } from "child_process";
import { promises as fs } from "fs";
import prompt from "prompts";

import { Assets } from "../lib/assets";
<<<<<<< HEAD
import Log from "../lib/logger";
=======
>>>>>>> 31196d95
import { buildModule, loadModule } from "./build";
import { RootCmd } from "./root";

export default function (program: RootCmd) {
  program
    .command("dev")
    .description("Setup a local webhook development environment")
    .option("-h, --host [host]", "Host to listen on", "host.k3d.internal")
    .option("--confirm", "Skip confirmation prompt")
    .action(async opts => {
      // Prompt the user to confirm if they didn't pass the --confirm flag
      if (!opts.confirm) {
        const confirm = await prompt({
          type: "confirm",
          name: "confirm",
          message: "This will remove and redeploy the module. Continue?",
        });

        // Exit if the user doesn't confirm
        if (!confirm.confirm) {
          process.exit(0);
        }
      }

      // Build the module
      const { cfg, path } = await loadModule();

      // Generate a secret for the module
      const webhook = new Assets(
        {
          ...cfg.pepr,
          description: cfg.description,
        },
        path,
        opts.host,
      );

      // Write the TLS cert and key to disk
      await fs.writeFile("insecure-tls.crt", webhook.tls.pem.crt);
      await fs.writeFile("insecure-tls.key", webhook.tls.pem.key);

      try {
        let program: ChildProcess;

        // Run the processed javascript file
        const runFork = async () => {
          console.info(`Running module ${path}`);

          // Deploy the webhook with a 30 second timeout for debugging
          await webhook.deploy(30);

          program = fork(path, {
            env: {
              ...process.env,
              LOG_LEVEL: "debug",
              PEPR_API_TOKEN: webhook.apiToken,
              PEPR_PRETTY_LOGS: "true",
              SSL_KEY_PATH: "insecure-tls.key",
              SSL_CERT_PATH: "insecure-tls.crt",
            },
          });
        };

        await buildModule(async r => {
          if (r.errors.length > 0) {
            console.error(`Error compiling module: ${r.errors}`);
            return;
          }

          if (program) {
            program.once("exit", runFork);
            program.kill("SIGKILL");
          } else {
            await runFork();
          }
        });
      } catch (e) {
        console.error(`Error deploying module: ${e}`);
        process.exit(1);
      }
    });
}<|MERGE_RESOLUTION|>--- conflicted
+++ resolved
@@ -6,10 +6,6 @@
 import prompt from "prompts";
 
 import { Assets } from "../lib/assets";
-<<<<<<< HEAD
-import Log from "../lib/logger";
-=======
->>>>>>> 31196d95
 import { buildModule, loadModule } from "./build";
 import { RootCmd } from "./root";
 
