// SPDX-License-Identifier: Apache-2.0
// SPDX-FileCopyrightText: 2023-Present The Pepr Authors

import { execSync, execFileSync } from "child_process";
import { BuildOptions, BuildResult, analyzeMetafile, context } from "esbuild";
import { promises as fs } from "fs";
import { basename, dirname, extname, resolve } from "path";
import { createDockerfile } from "../lib/included-files";
import { AssetsConfig } from "../lib/assets/assetsConfig";
import { AssetsDeployer } from "../lib/assets/assetsDeployer";
import { dependencies, version } from "./init/templates";
import { RootCmd } from "./root";
import { peprFormat } from "./format";
import { Option } from "commander";
import { createDirectoryIfNotExists, validateCapabilityNames, parseTimeout } from "../lib/helpers";
import { sanitizeResourceName } from "../sdk/sdk";
import { determineRbacMode } from "./build.helpers";
const peprTS = "pepr.ts";
let outputDir: string = "dist";
export type Reloader = (opts: BuildResult<BuildOptions>) => void | Promise<void>;

export default function (program: RootCmd) {
  program
    .command("build")
    .description("Build a Pepr Module for deployment")
    .option("-e, --entry-point [file]", "Specify the entry point file to build with.", peprTS)
    .option(
      "-n, --no-embed",
      "Disables embedding of deployment files into output module.  Useful when creating library modules intended solely for reuse/distribution via NPM.",
    )
    .option(
      "-i, --custom-image <custom-image>",
      "Custom Image: Use custom image for Admission and Watch Deployments.",
    )
    .option(
      "-r, --registry-info [<registry>/<username>]",
      "Registry Info: Image registry and username. Note: You must be signed into the registry",
    )
    .option("-o, --output-dir <output directory>", "Define where to place build output")
    .option(
      "--timeout <timeout>",
      "How long the API server should wait for a webhook to respond before treating the call as a failure",
      parseTimeout,
    )
    .option(
      "-v, --version <version>. Example: '0.27.3'",
      "The version of the Pepr image to use in the deployment manifests.",
    )
    .option(
      "--withPullSecret <imagePullSecret>",
      "Image Pull Secret: Use image pull secret for controller Deployment.",
    )

    .addOption(
      new Option(
        "--registry <GitHub|Iron Bank>",
        "Container registry: Choose container registry for deployment manifests. Can't be used with --custom-image.",
      ).choices(["GitHub", "Iron Bank"]),
    )

    .addOption(
      new Option(
        "-z, --zarf [manifest|chart]",
        "Zarf package type: manifest, chart (default: manifest)",
      )
        .choices(["manifest", "chart"])
        .default("manifest"),
    )
    .addOption(
      new Option("--rbac-mode [admin|scoped]", "Rbac Mode: admin, scoped (default: admin)").choices(
        ["admin", "scoped"],
      ),
    )
    .action(async opts => {
      // assign custom output directory if provided
      if (opts.outputDir) {
        outputDir = opts.outputDir;
        createDirectoryIfNotExists(outputDir).catch(error => {
          console.error(`Error creating output directory: ${error.message}`);
          process.exit(1);
        });
      }

      // Build the module
      const { cfg, path, uuid } = await buildModule(undefined, opts.entryPoint, opts.embed);

      // Files to include in controller image for WASM support
      const { includedFiles } = cfg.pepr;

      let image: string = "";

      // Build Kubernetes manifests with custom image
      if (opts.customImage) {
        if (opts.registry) {
          console.error(`Custom Image and registry cannot be used together.`);
          process.exit(1);
        }
        image = opts.customImage;
      }

      // Check if there is a custom timeout defined
      if (opts.timeout !== undefined) {
        cfg.pepr.webhookTimeout = opts.timeout;
      }

      if (opts.registryInfo !== undefined) {
        console.info(`Including ${includedFiles.length} files in controller image.`);

<<<<<<< HEAD
        // Generate a secret for the module
        const assetsConfig = new AssetsConfig(
          {
            ...cfg.pepr,
            appVersion: cfg.version,
            description: cfg.description,
            // Can override the rbacMode with the CLI option
            rbacMode: determineRbacMode(opts, cfg),
          },
          path,
        );

        const assets = new AssetsDeployer(assetsConfig);

        // If registry is set to Iron Bank, use Iron Bank image
        if (opts?.registry === "Iron Bank") {
          console.info(
            `\n\tThis command assumes the latest release. Pepr's Iron Bank image release cycle is dictated by renovate and is typically released a few days after the GitHub release.\n\tAs an alternative you may consider custom --custom-image to target a specific image and version.`,
          );
          image = `registry1.dso.mil/ironbank/opensource/defenseunicorns/pepr/controller:v${cfg.pepr.peprVersion}`;
=======
        // for journey test to make sure the image is built
        image = `${opts.registryInfo}/custom-pepr-controller:${cfg.pepr.peprVersion}`;

        // only actually build/push if there are files to include
        if (includedFiles.length > 0) {
          await createDockerfile(cfg.pepr.peprVersion, cfg.description, includedFiles);
          execSync(`docker build --tag ${image} -f Dockerfile.controller .`, { stdio: "inherit" });
          execSync(`docker push ${image}`, { stdio: "inherit" });
>>>>>>> e44721a6
        }
      }

<<<<<<< HEAD
        // if image is a custom image, use that instead of the default
        if (image !== "") {
          assetsConfig.image = image;
        }
=======
      // If building without embedding, exit after building
      if (!opts.embed) {
        console.info(`✅ Module built successfully at ${path}`);
        return;
      }
>>>>>>> e44721a6

      // set the image version if provided
      if (opts.version) {
        cfg.pepr.peprVersion = opts.version;
      }

      // Generate a secret for the module
      const assets = new Assets(
        {
          ...cfg.pepr,
          appVersion: cfg.version,
          description: cfg.description,
          // Can override the rbacMode with the CLI option
          rbacMode: determineRbacMode(opts, cfg),
        },
        path,
      );

<<<<<<< HEAD
        try {
          // wait for capabilities to be loaded and test names
          validateCapabilityNames(assetsConfig.capabilities);
        } catch (e) {
          console.error(`Error loading capability:`, e);
          process.exit(1);
        }
=======
      // If registry is set to Iron Bank, use Iron Bank image
      if (opts?.registry === "Iron Bank") {
        console.info(
          `\n\tThis command assumes the latest release. Pepr's Iron Bank image release cycle is dictated by renovate and is typically released a few days after the GitHub release.\n\tAs an alternative you may consider custom --custom-image to target a specific image and version.`,
        );
        image = `registry1.dso.mil/ironbank/opensource/defenseunicorns/pepr/controller:v${cfg.pepr.peprVersion}`;
      }
>>>>>>> e44721a6

      // if image is a custom image, use that instead of the default
      if (image !== "") {
        assets.image = image;
      }

<<<<<<< HEAD
        let zarf = "";
        if (opts.zarf === "chart") {
          zarf = await assets.zarfYamlChart(chartPath);
        } else {
          zarf = await assets.zarfYaml(yamlFile);
=======
      // Ensure imagePullSecret is valid
      if (opts.withPullSecret) {
        if (sanitizeResourceName(opts.withPullSecret) !== opts.withPullSecret) {
          // https://kubernetes.io/docs/concepts/overview/working-with-objects/names/#dns-subdomain-names
          console.error(
            "Invalid imagePullSecret. Please provide a valid name as defined in RFC 1123.",
          );
          process.exit(1);
>>>>>>> e44721a6
        }
      }

      const yamlFile = `pepr-module-${uuid}.yaml`;
      const chartPath = `${uuid}-chart`;
      const yamlPath = resolve(outputDir, yamlFile);
      const yaml = await assets.allYaml(opts.withPullSecret);

      try {
        // wait for capabilities to be loaded and test names
        validateCapabilityNames(assets.capabilities);
      } catch (e) {
        console.error(`Error loading capability:`, e);
        process.exit(1);
      }

      const zarfPath = resolve(outputDir, "zarf.yaml");

      let zarf = "";
      if (opts.zarf === "chart") {
        zarf = assets.zarfYamlChart(chartPath);
      } else {
        zarf = assets.zarfYaml(yamlFile);
      }
      await fs.writeFile(yamlPath, yaml);
      await fs.writeFile(zarfPath, zarf);

      await assets.generateHelmChart(outputDir);

      console.info(`✅ K8s resource for the module saved to ${yamlPath}`);
    });
}

// Create a list of external libraries to exclude from the bundle, these are already stored in the container
const externalLibs = Object.keys(dependencies);

// Add the pepr library to the list of external libraries
externalLibs.push("pepr");

// Add the kubernetes client to the list of external libraries as it is pulled in by kubernetes-fluent-client
externalLibs.push("@kubernetes/client-node");

export async function loadModule(entryPoint = peprTS) {
  // Resolve path to the module / files
  const entryPointPath = resolve(".", entryPoint);
  const modulePath = dirname(entryPointPath);
  const cfgPath = resolve(modulePath, "package.json");

  // Ensure the module's package.json and entrypoint files exist
  try {
    await fs.access(cfgPath);
    await fs.access(entryPointPath);
  } catch (e) {
    console.error(
      `Could not find ${cfgPath} or ${entryPointPath} in the current directory. Please run this command from the root of your module's directory.`,
    );
    process.exit(1);
  }

  // Read the module's UUID from the package.json file
  const moduleText = await fs.readFile(cfgPath, { encoding: "utf-8" });
  const cfg = JSON.parse(moduleText);
  const { uuid } = cfg.pepr;
  const name = `pepr-${uuid}.js`;

  // Set the Pepr version from the current running version
  cfg.pepr.peprVersion = version;

  // Exit if the module's UUID could not be found
  if (!uuid) {
    throw new Error("Could not load the uuid in package.json");
  }

  return {
    cfg,
    entryPointPath,
    modulePath,
    name,
    path: resolve(outputDir, name),
    uuid,
  };
}

export async function buildModule(reloader?: Reloader, entryPoint = peprTS, embed = true) {
  try {
    const { cfg, modulePath, path, uuid } = await loadModule(entryPoint);

    const validFormat = await peprFormat(true);

    if (!validFormat) {
      console.log(
        "\x1b[33m%s\x1b[0m",
        "Formatting errors were found. The build will continue, but you may want to run `npx pepr format` to address any issues.",
      );
    }

    // Resolve node_modules folder (in support of npm workspaces!)
    const npmRoot = execFileSync("npm", ["root"]).toString().trim();

    // Run `tsc` to validate the module's types & output sourcemaps
    const args = ["--project", `${modulePath}/tsconfig.json`, "--outdir", outputDir];
    execFileSync(`${npmRoot}/.bin/tsc`, args);

    // Common build options for all builds
    const ctxCfg: BuildOptions = {
      bundle: true,
      entryPoints: [entryPoint],
      external: externalLibs,
      format: "cjs",
      keepNames: true,
      legalComments: "external",
      metafile: true,
      minify: true,
      outfile: path,
      plugins: [
        {
          name: "reload-server",
          setup(build) {
            build.onEnd(async r => {
              // Print the build size analysis
              if (r?.metafile) {
                console.log(await analyzeMetafile(r.metafile));
              }

              // If we're in dev mode, call the reloader function
              if (reloader) {
                await reloader(r);
              }
            });
          },
        },
      ],
      platform: "node",
      sourcemap: true,
      treeShaking: true,
    };

    if (reloader) {
      // Only minify the code if we're not in dev mode
      ctxCfg.minify = false;
    }

    // If not embedding (i.e. making a library module to be distro'd via NPM)
    if (!embed) {
      // Don't minify
      ctxCfg.minify = false;

      // Preserve the original file name
      ctxCfg.outfile = resolve(outputDir, basename(entryPoint, extname(entryPoint))) + ".js";

      // Don't bundle
      ctxCfg.packages = "external";

      // Don't tree shake
      ctxCfg.treeShaking = false;
    }

    const ctx = await context(ctxCfg);

    // If the reloader function is defined, watch the module for changes
    if (reloader) {
      await ctx.watch();
    } else {
      // Otherwise, just build the module once
      await ctx.rebuild();
      await ctx.dispose();
    }

    return { ctx, path, cfg, uuid };
  } catch (e) {
    console.error(`Error building module:`, e);

    if (e.stdout) {
      const out = e.stdout.toString() as string;
      const err = e.stderr.toString();

      console.log(out);
      console.error(err);

      // Check for version conflicts
      if (out.includes("Types have separate declarations of a private property '_name'.")) {
        // Try to find the conflicting package
        const pgkErrMatch = /error TS2322: .*? 'import\("\/.*?\/node_modules\/(.*?)\/node_modules/g;
        out.matchAll(pgkErrMatch);

        // Look for package conflict errors
        const conflicts = [...out.matchAll(pgkErrMatch)];

        // If the regex didn't match, leave a generic error
        if (conflicts.length < 1) {
          console.info(
            `\n\tOne or more imported Pepr Capabilities seem to be using an incompatible version of Pepr.\n\tTry updating your Pepr Capabilities to their latest versions.`,
            "Version Conflict",
          );
        }

        // Otherwise, loop through each conflicting package and print an error
        conflicts.forEach(match => {
          console.info(
            `\n\tPackage '${match[1]}' seems to be incompatible with your current version of Pepr.\n\tTry updating to the latest version.`,
            "Version Conflict",
          );
        });
      }
    }

    // On any other error, exit with a non-zero exit code
    process.exit(1);
  }
}<|MERGE_RESOLUTION|>--- conflicted
+++ resolved
@@ -89,15 +89,6 @@
 
       let image: string = "";
 
-      // Build Kubernetes manifests with custom image
-      if (opts.customImage) {
-        if (opts.registry) {
-          console.error(`Custom Image and registry cannot be used together.`);
-          process.exit(1);
-        }
-        image = opts.customImage;
-      }
-
       // Check if there is a custom timeout defined
       if (opts.timeout !== undefined) {
         cfg.pepr.webhookTimeout = opts.timeout;
@@ -106,52 +97,24 @@
       if (opts.registryInfo !== undefined) {
         console.info(`Including ${includedFiles.length} files in controller image.`);
 
-<<<<<<< HEAD
-        // Generate a secret for the module
-        const assetsConfig = new AssetsConfig(
-          {
-            ...cfg.pepr,
-            appVersion: cfg.version,
-            description: cfg.description,
-            // Can override the rbacMode with the CLI option
-            rbacMode: determineRbacMode(opts, cfg),
-          },
-          path,
-        );
-
-        const assets = new AssetsDeployer(assetsConfig);
-
-        // If registry is set to Iron Bank, use Iron Bank image
-        if (opts?.registry === "Iron Bank") {
-          console.info(
-            `\n\tThis command assumes the latest release. Pepr's Iron Bank image release cycle is dictated by renovate and is typically released a few days after the GitHub release.\n\tAs an alternative you may consider custom --custom-image to target a specific image and version.`,
-          );
-          image = `registry1.dso.mil/ironbank/opensource/defenseunicorns/pepr/controller:v${cfg.pepr.peprVersion}`;
-=======
         // for journey test to make sure the image is built
         image = `${opts.registryInfo}/custom-pepr-controller:${cfg.pepr.peprVersion}`;
 
         // only actually build/push if there are files to include
         if (includedFiles.length > 0) {
           await createDockerfile(cfg.pepr.peprVersion, cfg.description, includedFiles);
-          execSync(`docker build --tag ${image} -f Dockerfile.controller .`, { stdio: "inherit" });
+          execSync(`docker build --tag ${image} -f Dockerfile.controller .`, {
+            stdio: "inherit",
+          });
           execSync(`docker push ${image}`, { stdio: "inherit" });
->>>>>>> e44721a6
         }
       }
 
-<<<<<<< HEAD
-        // if image is a custom image, use that instead of the default
-        if (image !== "") {
-          assetsConfig.image = image;
-        }
-=======
       // If building without embedding, exit after building
       if (!opts.embed) {
         console.info(`✅ Module built successfully at ${path}`);
         return;
       }
->>>>>>> e44721a6
 
       // set the image version if provided
       if (opts.version) {
@@ -159,7 +122,7 @@
       }
 
       // Generate a secret for the module
-      const assets = new Assets(
+      const assetsConfig = new AssetsConfig(
         {
           ...cfg.pepr,
           appVersion: cfg.version,
@@ -170,15 +133,8 @@
         path,
       );
 
-<<<<<<< HEAD
-        try {
-          // wait for capabilities to be loaded and test names
-          validateCapabilityNames(assetsConfig.capabilities);
-        } catch (e) {
-          console.error(`Error loading capability:`, e);
-          process.exit(1);
-        }
-=======
+      const assets = new AssetsDeployer(assetsConfig);
+
       // If registry is set to Iron Bank, use Iron Bank image
       if (opts?.registry === "Iron Bank") {
         console.info(
@@ -186,20 +142,12 @@
         );
         image = `registry1.dso.mil/ironbank/opensource/defenseunicorns/pepr/controller:v${cfg.pepr.peprVersion}`;
       }
->>>>>>> e44721a6
 
       // if image is a custom image, use that instead of the default
       if (image !== "") {
-        assets.image = image;
-      }
-
-<<<<<<< HEAD
-        let zarf = "";
-        if (opts.zarf === "chart") {
-          zarf = await assets.zarfYamlChart(chartPath);
-        } else {
-          zarf = await assets.zarfYaml(yamlFile);
-=======
+        assetsConfig.image = image;
+      }
+
       // Ensure imagePullSecret is valid
       if (opts.withPullSecret) {
         if (sanitizeResourceName(opts.withPullSecret) !== opts.withPullSecret) {
@@ -208,7 +156,6 @@
             "Invalid imagePullSecret. Please provide a valid name as defined in RFC 1123.",
           );
           process.exit(1);
->>>>>>> e44721a6
         }
       }
 
@@ -219,7 +166,7 @@
 
       try {
         // wait for capabilities to be loaded and test names
-        validateCapabilityNames(assets.capabilities);
+        validateCapabilityNames(assetsConfig.capabilities);
       } catch (e) {
         console.error(`Error loading capability:`, e);
         process.exit(1);
@@ -229,9 +176,9 @@
 
       let zarf = "";
       if (opts.zarf === "chart") {
-        zarf = assets.zarfYamlChart(chartPath);
+        zarf = await assets.zarfYamlChart(chartPath);
       } else {
-        zarf = assets.zarfYaml(yamlFile);
+        zarf = await assets.zarfYaml(yamlFile);
       }
       await fs.writeFile(yamlPath, yaml);
       await fs.writeFile(zarfPath, zarf);
