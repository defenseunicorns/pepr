// SPDX-License-Identifier: Apache-2.0
// SPDX-FileCopyrightText: 2023-Present The Pepr Authors

import { execSync, execFileSync } from "child_process";
import { BuildOptions, BuildResult, analyzeMetafile, context } from "esbuild";
import { promises as fs } from "fs";
import { basename, dirname, extname, resolve } from "path";
import { createDockerfile } from "../lib/included-files";
import { AssetsConfig } from "../lib/assets/assetsConfig";
import { AssetsDeployer } from "../lib/assets/assetsDeployer";
import { dependencies, version } from "./init/templates";
import { RootCmd } from "./root";
import { peprFormat } from "./format";
import { Option } from "commander";
import { createDirectoryIfNotExists, validateCapabilityNames, parseTimeout } from "../lib/helpers";
import { sanitizeResourceName } from "../sdk/sdk";
import { determineRbacMode } from "./build.helpers";
const peprTS = "pepr.ts";
let outputDir: string = "dist";
export type Reloader = (opts: BuildResult<BuildOptions>) => void | Promise<void>;

export default function (program: RootCmd) {
  program
    .command("build")
    .description("Build a Pepr Module for deployment")
    .option("-e, --entry-point [file]", "Specify the entry point file to build with.", peprTS)
    .option(
      "-n, --no-embed",
      "Disables embedding of deployment files into output module.  Useful when creating library modules intended solely for reuse/distribution via NPM.",
    )
    .option(
      "-i, --custom-image <custom-image>",
      "Custom Image: Use custom image for Admission and Watch Deployments.",
    )
    .option(
      "-r, --registry-info [<registry>/<username>]",
      "Registry Info: Image registry and username. Note: You must be signed into the registry",
    )
    .option("-o, --output-dir <output directory>", "Define where to place build output")
    .option(
      "--timeout <timeout>",
      "How long the API server should wait for a webhook to respond before treating the call as a failure",
      parseTimeout,
    )
    .option(
      "-v, --version <version>. Example: '0.27.3'",
      "The version of the Pepr image to use in the deployment manifests.",
    )
    .option(
      "--withPullSecret <imagePullSecret>",
      "Image Pull Secret: Use image pull secret for controller Deployment.",
    )

    .addOption(
      new Option(
        "--registry <GitHub|Iron Bank>",
        "Container registry: Choose container registry for deployment manifests. Can't be used with --custom-image.",
      ).choices(["GitHub", "Iron Bank"]),
    )

    .addOption(
      new Option(
        "-z, --zarf [manifest|chart]",
        "Zarf package type: manifest, chart (default: manifest)",
      )
        .choices(["manifest", "chart"])
        .default("manifest"),
    )
    .addOption(
      new Option("--rbac-mode [admin|scoped]", "Rbac Mode: admin, scoped (default: admin)").choices(
        ["admin", "scoped"],
      ),
    )
    .action(async opts => {
      // assign custom output directory if provided
      if (opts.outputDir) {
        outputDir = opts.outputDir;
        createDirectoryIfNotExists(outputDir).catch(error => {
          console.error(`Error creating output directory: ${error.message}`);
          process.exit(1);
        });
      }

      // Build the module
      const buildModuleResult = await buildModule(undefined, opts.entryPoint, opts.embed);
      if (buildModuleResult?.cfg && buildModuleResult.path && buildModuleResult.uuid) {
        const { cfg, path, uuid } = buildModuleResult;
        // Files to include in controller image for WASM support
        const { includedFiles } = cfg.pepr;

        let image: string = "";

        // Build Kubernetes manifests with custom image
        if (opts.customImage) {
          if (opts.registry) {
            console.error(`Custom Image and registry cannot be used together.`);
            process.exit(1);
          }
          image = opts.customImage;
        }

        // Check if there is a custom timeout defined
        if (opts.timeout !== undefined) {
          cfg.pepr.webhookTimeout = opts.timeout;
        }

        if (opts.registryInfo !== undefined) {
          console.info(`Including ${includedFiles.length} files in controller image.`);

          // for journey test to make sure the image is built
          image = `${opts.registryInfo}/custom-pepr-controller:${cfg.pepr.peprVersion}`;

          // only actually build/push if there are files to include
          if (includedFiles.length > 0) {
            await createDockerfile(cfg.pepr.peprVersion, cfg.description, includedFiles);
            execSync(`docker build --tag ${image} -f Dockerfile.controller .`, {
              stdio: "inherit",
            });
            execSync(`docker push ${image}`, { stdio: "inherit" });
          }
        }

        // If building without embedding, exit after building
        if (!opts.embed) {
          console.info(`✅ Module built successfully at ${path}`);
          return;
        }

        // set the image version if provided
        if (opts.version) {
          cfg.pepr.peprVersion = opts.version;
        }

        // Generate a secret for the module
        const assets = new Assets(
          {
            ...cfg.pepr,
            appVersion: cfg.version,
            description: cfg.description,
            // Can override the rbacMode with the CLI option
            rbacMode: determineRbacMode(opts, cfg),
          },
          path,
        );

<<<<<<< HEAD
      // Generate a secret for the module
      const assetsConfig = new AssetsConfig(
        {
          ...cfg.pepr,
          appVersion: cfg.version,
          description: cfg.description,
          // Can override the rbacMode with the CLI option
          rbacMode: determineRbacMode(opts, cfg),
        },
        path,
      );

      const assets = new AssetsDeployer(assetsConfig);

      // If registry is set to Iron Bank, use Iron Bank image
      if (opts?.registry === "Iron Bank") {
        console.info(
          `\n\tThis command assumes the latest release. Pepr's Iron Bank image release cycle is dictated by renovate and is typically released a few days after the GitHub release.\n\tAs an alternative you may consider custom --custom-image to target a specific image and version.`,
        );
        image = `registry1.dso.mil/ironbank/opensource/defenseunicorns/pepr/controller:v${cfg.pepr.peprVersion}`;
      }

      // if image is a custom image, use that instead of the default
      if (image !== "") {
        assetsConfig.image = image;
      }
=======
        // If registry is set to Iron Bank, use Iron Bank image
        if (opts?.registry === "Iron Bank") {
          console.info(
            `\n\tThis command assumes the latest release. Pepr's Iron Bank image release cycle is dictated by renovate and is typically released a few days after the GitHub release.\n\tAs an alternative you may consider custom --custom-image to target a specific image and version.`,
          );
          image = `registry1.dso.mil/ironbank/opensource/defenseunicorns/pepr/controller:v${cfg.pepr.peprVersion}`;
        }

        // if image is a custom image, use that instead of the default
        if (image !== "") {
          assets.image = image;
        }

        // Ensure imagePullSecret is valid
        if (opts.withPullSecret) {
          if (sanitizeResourceName(opts.withPullSecret) !== opts.withPullSecret) {
            // https://kubernetes.io/docs/concepts/overview/working-with-objects/names/#dns-subdomain-names
            console.error(
              "Invalid imagePullSecret. Please provide a valid name as defined in RFC 1123.",
            );
            process.exit(1);
          }
        }
>>>>>>> 7453d6ad

        const yamlFile = `pepr-module-${uuid}.yaml`;
        const chartPath = `${uuid}-chart`;
        const yamlPath = resolve(outputDir, yamlFile);
        const yaml = await assets.allYaml(opts.withPullSecret);

        try {
          // wait for capabilities to be loaded and test names
          validateCapabilityNames(assets.capabilities);
        } catch (e) {
          console.error(`Error loading capability:`, e);
          process.exit(1);
        }
<<<<<<< HEAD
      }

      const yamlFile = `pepr-module-${uuid}.yaml`;
      const chartPath = `${uuid}-chart`;
      const yamlPath = resolve(outputDir, yamlFile);
      const yaml = await assets.allYaml(opts.withPullSecret);

      try {
        // wait for capabilities to be loaded and test names
        validateCapabilityNames(assetsConfig.capabilities);
      } catch (e) {
        console.error(`Error loading capability:`, e);
        process.exit(1);
      }
=======
>>>>>>> 7453d6ad

        const zarfPath = resolve(outputDir, "zarf.yaml");

<<<<<<< HEAD
      let zarf = "";
      if (opts.zarf === "chart") {
        zarf = await assets.zarfYamlChart(chartPath);
      } else {
        zarf = await assets.zarfYaml(yamlFile);
      }
      await fs.writeFile(yamlPath, yaml);
      await fs.writeFile(zarfPath, zarf);
=======
        let zarf = "";
        if (opts.zarf === "chart") {
          zarf = assets.zarfYamlChart(chartPath);
        } else {
          zarf = assets.zarfYaml(yamlFile);
        }
        await fs.writeFile(yamlPath, yaml);
        await fs.writeFile(zarfPath, zarf);
>>>>>>> 7453d6ad

        await assets.generateHelmChart(outputDir);

        console.info(`✅ K8s resource for the module saved to ${yamlPath}`);
      }
    });
}

// Create a list of external libraries to exclude from the bundle, these are already stored in the container
const externalLibs = Object.keys(dependencies);

// Add the pepr library to the list of external libraries
externalLibs.push("pepr");

// Add the kubernetes client to the list of external libraries as it is pulled in by kubernetes-fluent-client
externalLibs.push("@kubernetes/client-node");

export async function loadModule(entryPoint = peprTS) {
  // Resolve path to the module / files
  const entryPointPath = resolve(".", entryPoint);
  const modulePath = dirname(entryPointPath);
  const cfgPath = resolve(modulePath, "package.json");

  // Ensure the module's package.json and entrypoint files exist
  try {
    await fs.access(cfgPath);
    await fs.access(entryPointPath);
  } catch (e) {
    console.error(
      `Could not find ${cfgPath} or ${entryPointPath} in the current directory. Please run this command from the root of your module's directory.`,
    );
    process.exit(1);
  }

  // Read the module's UUID from the package.json file
  const moduleText = await fs.readFile(cfgPath, { encoding: "utf-8" });
  const cfg = JSON.parse(moduleText);
  const { uuid } = cfg.pepr;
  const name = `pepr-${uuid}.js`;

  // Set the Pepr version from the current running version
  cfg.pepr.peprVersion = version;

  // Exit if the module's UUID could not be found
  if (!uuid) {
    throw new Error("Could not load the uuid in package.json");
  }

  return {
    cfg,
    entryPointPath,
    modulePath,
    name,
    path: resolve(outputDir, name),
    uuid,
  };
}

export async function buildModule(reloader?: Reloader, entryPoint = peprTS, embed = true) {
  try {
    const { cfg, modulePath, path, uuid } = await loadModule(entryPoint);

    const validFormat = await peprFormat(true);

    if (!validFormat) {
      console.log(
        "\x1b[33m%s\x1b[0m",
        "Formatting errors were found. The build will continue, but you may want to run `npx pepr format` to address any issues.",
      );
    }

    // Resolve node_modules folder (in support of npm workspaces!)
    const npmRoot = execFileSync("npm", ["root"]).toString().trim();

    // Run `tsc` to validate the module's types & output sourcemaps
    const args = ["--project", `${modulePath}/tsconfig.json`, "--outdir", outputDir];
    execFileSync(`${npmRoot}/.bin/tsc`, args);

    // Common build options for all builds
    const ctxCfg: BuildOptions = {
      bundle: true,
      entryPoints: [entryPoint],
      external: externalLibs,
      format: "cjs",
      keepNames: true,
      legalComments: "external",
      metafile: true,
      minify: true,
      outfile: path,
      plugins: [
        {
          name: "reload-server",
          setup(build) {
            build.onEnd(async r => {
              // Print the build size analysis
              if (r?.metafile) {
                console.log(await analyzeMetafile(r.metafile));
              }

              // If we're in dev mode, call the reloader function
              if (reloader) {
                await reloader(r);
              }
            });
          },
        },
      ],
      platform: "node",
      sourcemap: true,
      treeShaking: true,
    };

    if (reloader) {
      // Only minify the code if we're not in dev mode
      ctxCfg.minify = false;
    }

    // If not embedding (i.e. making a library module to be distro'd via NPM)
    if (!embed) {
      // Don't minify
      ctxCfg.minify = false;

      // Preserve the original file name
      ctxCfg.outfile = resolve(outputDir, basename(entryPoint, extname(entryPoint))) + ".js";

      // Don't bundle
      ctxCfg.packages = "external";

      // Don't tree shake
      ctxCfg.treeShaking = false;
    }

    const ctx = await context(ctxCfg);

    // If the reloader function is defined, watch the module for changes
    if (reloader) {
      await ctx.watch();
    } else {
      // Otherwise, just build the module once
      await ctx.rebuild();
      await ctx.dispose();
    }

    return { ctx, path, cfg, uuid };
  } catch (e) {
    console.error(`Error building module:`, e);

    if (!e.stdout) process.exit(1); // Exit with a non-zero exit code on any other error

    const out = e.stdout.toString() as string;
    const err = e.stderr.toString();

    console.log(out);
    console.error(err);

    // Check for version conflicts
    if (out.includes("Types have separate declarations of a private property '_name'.")) {
      // Try to find the conflicting package
      const pgkErrMatch = /error TS2322: .*? 'import\("\/.*?\/node_modules\/(.*?)\/node_modules/g;
      out.matchAll(pgkErrMatch);

      // Look for package conflict errors
      const conflicts = [...out.matchAll(pgkErrMatch)];

      // If the regex didn't match, leave a generic error
      if (conflicts.length < 1) {
        console.info(
          `\n\tOne or more imported Pepr Capabilities seem to be using an incompatible version of Pepr.\n\tTry updating your Pepr Capabilities to their latest versions.`,
          "Version Conflict",
        );
      }

      // Otherwise, loop through each conflicting package and print an error
      conflicts.forEach(match => {
        console.info(
          `\n\tPackage '${match[1]}' seems to be incompatible with your current version of Pepr.\n\tTry updating to the latest version.`,
          "Version Conflict",
        );
      });
    }
  }
}<|MERGE_RESOLUTION|>--- conflicted
+++ resolved
@@ -143,7 +143,7 @@
           path,
         );
 
-<<<<<<< HEAD
+
       // Generate a secret for the module
       const assetsConfig = new AssetsConfig(
         {
@@ -170,19 +170,6 @@
       if (image !== "") {
         assetsConfig.image = image;
       }
-=======
-        // If registry is set to Iron Bank, use Iron Bank image
-        if (opts?.registry === "Iron Bank") {
-          console.info(
-            `\n\tThis command assumes the latest release. Pepr's Iron Bank image release cycle is dictated by renovate and is typically released a few days after the GitHub release.\n\tAs an alternative you may consider custom --custom-image to target a specific image and version.`,
-          );
-          image = `registry1.dso.mil/ironbank/opensource/defenseunicorns/pepr/controller:v${cfg.pepr.peprVersion}`;
-        }
-
-        // if image is a custom image, use that instead of the default
-        if (image !== "") {
-          assets.image = image;
-        }
 
         // Ensure imagePullSecret is valid
         if (opts.withPullSecret) {
@@ -194,7 +181,6 @@
             process.exit(1);
           }
         }
->>>>>>> 7453d6ad
 
         const yamlFile = `pepr-module-${uuid}.yaml`;
         const chartPath = `${uuid}-chart`;
@@ -208,27 +194,9 @@
           console.error(`Error loading capability:`, e);
           process.exit(1);
         }
-<<<<<<< HEAD
-      }
-
-      const yamlFile = `pepr-module-${uuid}.yaml`;
-      const chartPath = `${uuid}-chart`;
-      const yamlPath = resolve(outputDir, yamlFile);
-      const yaml = await assets.allYaml(opts.withPullSecret);
-
-      try {
-        // wait for capabilities to be loaded and test names
-        validateCapabilityNames(assetsConfig.capabilities);
-      } catch (e) {
-        console.error(`Error loading capability:`, e);
-        process.exit(1);
-      }
-=======
->>>>>>> 7453d6ad
 
         const zarfPath = resolve(outputDir, "zarf.yaml");
 
-<<<<<<< HEAD
       let zarf = "";
       if (opts.zarf === "chart") {
         zarf = await assets.zarfYamlChart(chartPath);
@@ -237,16 +205,6 @@
       }
       await fs.writeFile(yamlPath, yaml);
       await fs.writeFile(zarfPath, zarf);
-=======
-        let zarf = "";
-        if (opts.zarf === "chart") {
-          zarf = assets.zarfYamlChart(chartPath);
-        } else {
-          zarf = assets.zarfYaml(yamlFile);
-        }
-        await fs.writeFile(yamlPath, yaml);
-        await fs.writeFile(zarfPath, zarf);
->>>>>>> 7453d6ad
 
         await assets.generateHelmChart(outputDir);
 
