// SPDX-License-Identifier: Apache-2.0
// SPDX-FileCopyrightText: 2023-Present The Pepr Authors

import { execSync } from "child_process";
import { BuildOptions, BuildResult, analyzeMetafile, context } from "esbuild";
import { promises as fs } from "fs";
import { basename, extname, resolve } from "path";

import { Webhook } from "../lib/k8s/webhook";
import Log from "../lib/logger";
import { dependencies } from "./init/templates";
import { RootCmd } from "./root";

const peprTS = "pepr.ts";

export type Reloader = (opts: BuildResult<BuildOptions>) => void | Promise<void>;

export default function (program: RootCmd) {
  program
    .command("build")
    .description("Build a Pepr Module for deployment")
    .option(
      "-e, --entry-point [file]",
      "Specify the entry point file to build with. Note that changing this disables embedding of NPM packages.",
      peprTS
    )
    .action(async opts => {
      // Build the module
      const { cfg, path, uuid } = await buildModule(undefined, opts.entryPoint);

<<<<<<< HEAD
      // If building with a custom entry point, exit after building
      if (opts.entryPoint !== peprTS) {
        Log.info(`Module built successfully at ${path}`);
        return;
      }

      // Read the compiled module code
      const code = await fs.readFile(path);

=======
>>>>>>> 4b3f4062
      // Generate a secret for the module
      const webhook = new Webhook({
        ...cfg.pepr,
        description: cfg.description,
      });
      const yamlFile = `pepr-module-${uuid}.yaml`;
      const yamlPath = resolve("dist", yamlFile);
      const yaml = await webhook.allYaml(path);

      const zarfPath = resolve("dist", "zarf.yaml");
      const zarf = webhook.zarfYaml(yamlFile);

      await fs.writeFile(yamlPath, yaml);
      await fs.writeFile(zarfPath, zarf);

      Log.debug(`Module compiled successfully at ${path}`);
      Log.info(`K8s resource for the module saved to ${yamlPath}`);
    });
}

// Create a list of external libraries to exclude from the bundle, these are already stored in the container
const externalLibs = Object.keys(dependencies);

// Add the pepr library to the list of external libraries
externalLibs.push("pepr");

export async function loadModule(entryPoint = peprTS) {
  // Resolve the path to the module's package.json file
  const cfgPath = resolve(".", "package.json");
  const input = resolve(".", entryPoint);

  // Ensure the module's package.json and entrypoint files exist
  try {
    await fs.access(cfgPath);
    await fs.access(input);
  } catch (e) {
    Log.error(
      `Could not find ${cfgPath} or ${input} in the current directory. Please run this command from the root of your module's directory.`
    );
    process.exit(1);
  }

  // Read the module's UUID from the package.json file
  const moduleText = await fs.readFile(cfgPath, { encoding: "utf-8" });
  const cfg = JSON.parse(moduleText);
  const { uuid } = cfg.pepr;
  const name = `pepr-${uuid}.js`;

  // Read the module's version from the package.json file
  if (cfg.dependencies.pepr && !cfg.dependencies.pepr.includes("file:")) {
    const versionMatch = /(\d+\.\d+\.\d+)/.exec(cfg.dependencies.pepr);
    if (!versionMatch || versionMatch.length < 2) {
      throw new Error("Could not find the Pepr version in package.json");
    }
    cfg.pepr.version = versionMatch[1];
  }

  // Exit if the module's UUID could not be found
  if (!uuid) {
    throw new Error("Could not load the uuid in package.json");
  }

  return {
    cfg,
    input,
    name,
    path: resolve("dist", name),
    uuid,
  };
}

export async function buildModule(reloader?: Reloader, entryPoint = peprTS) {
  try {
    const { cfg, path, uuid } = await loadModule(entryPoint);

    // Run `tsc` to validate the module's types
    execSync("./node_modules/.bin/tsc", { stdio: "inherit" });

    // Common build options for all builds
    const ctxCfg: BuildOptions = {
      bundle: true,
      entryPoints: [entryPoint],
      external: externalLibs,
      format: "cjs",
      keepNames: true,
      legalComments: "external",
      metafile: true,
      minify: true,
      outfile: path,
      plugins: [
        {
          name: "reload-server",
          setup(build) {
            build.onEnd(async r => {
              // Print the build size analysis
              if (r?.metafile) {
                console.log(await analyzeMetafile(r.metafile));
              }

              // If we're in dev mode, call the reloader function
              if (reloader) {
                await reloader(r);
              }
            });
          },
        },
      ],
      platform: "node",
      sourcemap: true,
      treeShaking: true,
    };

    if (reloader) {
      // Only minify the code if we're not in dev mode
      ctxCfg.minify = false;
    }

    // Handle custom entry points
    if (entryPoint !== peprTS) {
      // Don't minify if we're using a custom entry point
      ctxCfg.minify = false;

      // Preserve the original file name if we're using a custom entry point
      ctxCfg.outfile = resolve("dist", basename(entryPoint, extname(entryPoint))) + ".js";

      // Only bundle the NPM packages if we're not using a custom entry point
      ctxCfg.packages = "external";

      // Don't tree shake if we're using a custom entry point
      ctxCfg.treeShaking = false;
    }

    const ctx = await context(ctxCfg);

    // If the reloader function is defined, watch the module for changes
    if (reloader) {
      await ctx.watch();
    } else {
      // Otherwise, just build the module once
      await ctx.rebuild();
      await ctx.dispose();
    }

    return { ctx, path, cfg, uuid };
  } catch (e) {
    // On any other error, exit with a non-zero exit code
    Log.debug(e);
    if (e instanceof Error) {
      Log.error(e.message);
    }
    process.exit(1);
  }
}<|MERGE_RESOLUTION|>--- conflicted
+++ resolved
@@ -28,18 +28,12 @@
       // Build the module
       const { cfg, path, uuid } = await buildModule(undefined, opts.entryPoint);
 
-<<<<<<< HEAD
       // If building with a custom entry point, exit after building
       if (opts.entryPoint !== peprTS) {
         Log.info(`Module built successfully at ${path}`);
         return;
       }
 
-      // Read the compiled module code
-      const code = await fs.readFile(path);
-
-=======
->>>>>>> 4b3f4062
       // Generate a secret for the module
       const webhook = new Webhook({
         ...cfg.pepr,
