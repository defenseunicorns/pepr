// SPDX-License-Identifier: Apache-2.0
// SPDX-FileCopyrightText: 2023-Present The Pepr Authors

import { execSync, execFileSync } from "child_process";
import { BuildOptions, BuildResult, analyzeMetafile, context } from "esbuild";
import { promises as fs } from "fs";
import { basename, dirname, extname, resolve } from "path";
import { createDockerfile } from "../lib/included-files";
import { Assets } from "../lib/assets";
import { dependencies, version } from "./init/templates";
import { RootCmd } from "./root";
import { peprFormat } from "./format";
import { Option } from "commander";
import { validateCapabilityNames, parseTimeout } from "../lib/helpers";
import { sanitizeResourceName } from "../sdk/sdk";
import { determineRbacMode } from "./build.helpers";
<<<<<<< HEAD
import { createDirectoryIfNotExists } from "../lib/filesystemHelpers";
=======
import { createDirectoryIfNotExists } from "../lib/filesystemService";
>>>>>>> 2da08c2a
const peprTS = "pepr.ts";
let outputDir: string = "dist";
export type Reloader = (opts: BuildResult<BuildOptions>) => void | Promise<void>;

export default function (program: RootCmd) {
  program
    .command("build")
    .description("Build a Pepr Module for deployment")
    .option("-e, --entry-point [file]", "Specify the entry point file to build with.", peprTS)
    .option(
      "-n, --no-embed",
      "Disables embedding of deployment files into output module.  Useful when creating library modules intended solely for reuse/distribution via NPM.",
    )
    .option(
      "-i, --custom-image <custom-image>",
      "Custom Image: Use custom image for Admission and Watch Deployments.",
    )
    .option(
      "-r, --registry-info [<registry>/<username>]",
      "Registry Info: Image registry and username. Note: You must be signed into the registry",
    )
    .option("-o, --output-dir <output directory>", "Define where to place build output")
    .option(
      "--timeout <timeout>",
      "How long the API server should wait for a webhook to respond before treating the call as a failure",
      parseTimeout,
    )
    .option(
      "-v, --version <version>. Example: '0.27.3'",
      "The version of the Pepr image to use in the deployment manifests.",
    )
    .option(
      "--withPullSecret <imagePullSecret>",
      "Image Pull Secret: Use image pull secret for controller Deployment.",
    )

    .addOption(
      new Option(
        "--registry <GitHub|Iron Bank>",
        "Container registry: Choose container registry for deployment manifests. Can't be used with --custom-image.",
      ).choices(["GitHub", "Iron Bank"]),
    )

    .addOption(
      new Option(
        "-z, --zarf [manifest|chart]",
        "Zarf package type: manifest, chart (default: manifest)",
      )
        .choices(["manifest", "chart"])
        .default("manifest"),
    )
    .addOption(
      new Option("--rbac-mode [admin|scoped]", "Rbac Mode: admin, scoped (default: admin)").choices(
        ["admin", "scoped"],
      ),
    )
    .action(async opts => {
      // assign custom output directory if provided
      if (opts.outputDir) {
        outputDir = opts.outputDir;
        createDirectoryIfNotExists(outputDir).catch(error => {
          console.error(`Error creating output directory: ${error.message}`);
          process.exit(1);
        });
      }

      // Build the module
      const buildModuleResult = await buildModule(undefined, opts.entryPoint, opts.embed);
      if (buildModuleResult?.cfg && buildModuleResult.path && buildModuleResult.uuid) {
        const { cfg, path, uuid } = buildModuleResult;
        // Files to include in controller image for WASM support
        const { includedFiles } = cfg.pepr;

        let image: string = "";

        // Build Kubernetes manifests with custom image
        if (opts.customImage) {
          if (opts.registry) {
            console.error(`Custom Image and registry cannot be used together.`);
            process.exit(1);
          }
          image = opts.customImage;
        }

        // Check if there is a custom timeout defined
        if (opts.timeout !== undefined) {
          cfg.pepr.webhookTimeout = opts.timeout;
        }

        if (opts.registryInfo !== undefined) {
          console.info(`Including ${includedFiles.length} files in controller image.`);

          // for journey test to make sure the image is built
          image = `${opts.registryInfo}/custom-pepr-controller:${cfg.pepr.peprVersion}`;

          // only actually build/push if there are files to include
          if (includedFiles.length > 0) {
            await createDockerfile(cfg.pepr.peprVersion, cfg.description, includedFiles);
            execSync(`docker build --tag ${image} -f Dockerfile.controller .`, {
              stdio: "inherit",
            });
            execSync(`docker push ${image}`, { stdio: "inherit" });
          }
        }

        // If building without embedding, exit after building
        if (!opts.embed) {
          console.info(`✅ Module built successfully at ${path}`);
          return;
        }

        // set the image version if provided
        if (opts.version) {
          cfg.pepr.peprVersion = opts.version;
        }

        // Generate a secret for the module
        const assets = new Assets(
          {
            ...cfg.pepr,
            appVersion: cfg.version,
            description: cfg.description,
            // Can override the rbacMode with the CLI option
            rbacMode: determineRbacMode(opts, cfg),
          },
          path,
        );

        // If registry is set to Iron Bank, use Iron Bank image
        if (opts?.registry === "Iron Bank") {
          console.info(
            `\n\tThis command assumes the latest release. Pepr's Iron Bank image release cycle is dictated by renovate and is typically released a few days after the GitHub release.\n\tAs an alternative you may consider custom --custom-image to target a specific image and version.`,
          );
          image = `registry1.dso.mil/ironbank/opensource/defenseunicorns/pepr/controller:v${cfg.pepr.peprVersion}`;
        }

        // if image is a custom image, use that instead of the default
        if (image !== "") {
          assets.image = image;
        }

        // Ensure imagePullSecret is valid
        if (opts.withPullSecret) {
          if (sanitizeResourceName(opts.withPullSecret) !== opts.withPullSecret) {
            // https://kubernetes.io/docs/concepts/overview/working-with-objects/names/#dns-subdomain-names
            console.error(
              "Invalid imagePullSecret. Please provide a valid name as defined in RFC 1123.",
            );
            process.exit(1);
          }
        }

        const yamlFile = `pepr-module-${uuid}.yaml`;
        const chartPath = `${uuid}-chart`;
        const yamlPath = resolve(outputDir, yamlFile);
        const yaml = await assets.allYaml(opts.withPullSecret);

        try {
          // wait for capabilities to be loaded and test names
          validateCapabilityNames(assets.capabilities);
        } catch (e) {
          console.error(`Error loading capability:`, e);
          process.exit(1);
        }

        const zarfPath = resolve(outputDir, "zarf.yaml");

        let zarf = "";
        if (opts.zarf === "chart") {
          zarf = assets.zarfYamlChart(chartPath);
        } else {
          zarf = assets.zarfYaml(yamlFile);
        }
        await fs.writeFile(yamlPath, yaml);
        await fs.writeFile(zarfPath, zarf);

        await assets.generateHelmChart(outputDir);

        console.info(`✅ K8s resource for the module saved to ${yamlPath}`);
      }
    });
}

// Create a list of external libraries to exclude from the bundle, these are already stored in the container
const externalLibs = Object.keys(dependencies);

// Add the pepr library to the list of external libraries
externalLibs.push("pepr");

// Add the kubernetes client to the list of external libraries as it is pulled in by kubernetes-fluent-client
externalLibs.push("@kubernetes/client-node");

export async function loadModule(entryPoint = peprTS) {
  // Resolve path to the module / files
  const entryPointPath = resolve(".", entryPoint);
  const modulePath = dirname(entryPointPath);
  const cfgPath = resolve(modulePath, "package.json");

  // Ensure the module's package.json and entrypoint files exist
  try {
    await fs.access(cfgPath);
    await fs.access(entryPointPath);
  } catch (e) {
    console.error(
      `Could not find ${cfgPath} or ${entryPointPath} in the current directory. Please run this command from the root of your module's directory.`,
    );
    process.exit(1);
  }

  // Read the module's UUID from the package.json file
  const moduleText = await fs.readFile(cfgPath, { encoding: "utf-8" });
  const cfg = JSON.parse(moduleText);
  const { uuid } = cfg.pepr;
  const name = `pepr-${uuid}.js`;

  // Set the Pepr version from the current running version
  cfg.pepr.peprVersion = version;

  // Exit if the module's UUID could not be found
  if (!uuid) {
    throw new Error("Could not load the uuid in package.json");
  }

  return {
    cfg,
    entryPointPath,
    modulePath,
    name,
    path: resolve(outputDir, name),
    uuid,
  };
}

export async function buildModule(reloader?: Reloader, entryPoint = peprTS, embed = true) {
  try {
    const { cfg, modulePath, path, uuid } = await loadModule(entryPoint);

    const validFormat = await peprFormat(true);

    if (!validFormat) {
      console.log(
        "\x1b[33m%s\x1b[0m",
        "Formatting errors were found. The build will continue, but you may want to run `npx pepr format` to address any issues.",
      );
    }

    // Resolve node_modules folder (in support of npm workspaces!)
    const npmRoot = execFileSync("npm", ["root"]).toString().trim();

    // Run `tsc` to validate the module's types & output sourcemaps
    const args = ["--project", `${modulePath}/tsconfig.json`, "--outdir", outputDir];
    execFileSync(`${npmRoot}/.bin/tsc`, args);

    // Common build options for all builds
    const ctxCfg: BuildOptions = {
      bundle: true,
      entryPoints: [entryPoint],
      external: externalLibs,
      format: "cjs",
      keepNames: true,
      legalComments: "external",
      metafile: true,
      minify: true,
      outfile: path,
      plugins: [
        {
          name: "reload-server",
          setup(build) {
            build.onEnd(async r => {
              // Print the build size analysis
              if (r?.metafile) {
                console.log(await analyzeMetafile(r.metafile));
              }

              // If we're in dev mode, call the reloader function
              if (reloader) {
                await reloader(r);
              }
            });
          },
        },
      ],
      platform: "node",
      sourcemap: true,
      treeShaking: true,
    };

    if (reloader) {
      // Only minify the code if we're not in dev mode
      ctxCfg.minify = false;
    }

    // If not embedding (i.e. making a library module to be distro'd via NPM)
    if (!embed) {
      // Don't minify
      ctxCfg.minify = false;

      // Preserve the original file name
      ctxCfg.outfile = resolve(outputDir, basename(entryPoint, extname(entryPoint))) + ".js";

      // Don't bundle
      ctxCfg.packages = "external";

      // Don't tree shake
      ctxCfg.treeShaking = false;
    }

    const ctx = await context(ctxCfg);

    // If the reloader function is defined, watch the module for changes
    if (reloader) {
      await ctx.watch();
    } else {
      // Otherwise, just build the module once
      await ctx.rebuild();
      await ctx.dispose();
    }

    return { ctx, path, cfg, uuid };
  } catch (e) {
    console.error(`Error building module:`, e);

    if (!e.stdout) process.exit(1); // Exit with a non-zero exit code on any other error

    const out = e.stdout.toString() as string;
    const err = e.stderr.toString();

    console.log(out);
    console.error(err);

    // Check for version conflicts
    if (out.includes("Types have separate declarations of a private property '_name'.")) {
      // Try to find the conflicting package
      const pgkErrMatch = /error TS2322: .*? 'import\("\/.*?\/node_modules\/(.*?)\/node_modules/g;
      out.matchAll(pgkErrMatch);

      // Look for package conflict errors
      const conflicts = [...out.matchAll(pgkErrMatch)];

      // If the regex didn't match, leave a generic error
      if (conflicts.length < 1) {
        console.info(
          `\n\tOne or more imported Pepr Capabilities seem to be using an incompatible version of Pepr.\n\tTry updating your Pepr Capabilities to their latest versions.`,
          "Version Conflict",
        );
      }

      // Otherwise, loop through each conflicting package and print an error
      conflicts.forEach(match => {
        console.info(
          `\n\tPackage '${match[1]}' seems to be incompatible with your current version of Pepr.\n\tTry updating to the latest version.`,
          "Version Conflict",
        );
      });
    }
  }
}<|MERGE_RESOLUTION|>--- conflicted
+++ resolved
@@ -14,11 +14,7 @@
 import { validateCapabilityNames, parseTimeout } from "../lib/helpers";
 import { sanitizeResourceName } from "../sdk/sdk";
 import { determineRbacMode } from "./build.helpers";
-<<<<<<< HEAD
-import { createDirectoryIfNotExists } from "../lib/filesystemHelpers";
-=======
 import { createDirectoryIfNotExists } from "../lib/filesystemService";
->>>>>>> 2da08c2a
 const peprTS = "pepr.ts";
 let outputDir: string = "dist";
 export type Reloader = (opts: BuildResult<BuildOptions>) => void | Promise<void>;
