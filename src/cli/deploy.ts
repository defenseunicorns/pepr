--- conflicted
+++ resolved
@@ -4,10 +4,6 @@
 import prompt from "prompts";
 
 import { Assets } from "../lib/assets";
-<<<<<<< HEAD
-import Log from "../lib/logger";
-=======
->>>>>>> 31196d95
 import { buildModule } from "./build";
 import { RootCmd } from "./root";
 
@@ -50,11 +46,7 @@
 
       try {
         await webhook.deploy();
-<<<<<<< HEAD
-        Log.info(`Module deployed successfully`);
-=======
         console.info(`✅ Module deployed successfully`);
->>>>>>> 31196d95
       } catch (e) {
         console.error(`Error deploying module: ${e}`);
         process.exit(1);
