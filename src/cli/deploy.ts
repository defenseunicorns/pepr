--- conflicted
+++ resolved
@@ -77,7 +77,6 @@
       if (buildModuleResult?.cfg && buildModuleResult?.path) {
         const { cfg, path } = buildModuleResult;
 
-<<<<<<< HEAD
       // Initialize AssetsConfig and AssetsDeployer
       const assetsConfig = new AssetsConfig(
         {
@@ -100,25 +99,11 @@
       if (opts.image) {
         assetsConfig.image = opts.image;
       }
-=======
-        // Generate a secret for the module
-        const webhook = new Assets(
-          {
-            ...cfg.pepr,
-            description: cfg.description,
-          },
-          path,
-        );
 
-        if (opts.image) {
-          webhook.image = opts.image;
-        }
->>>>>>> 7453d6ad
 
         // Identify conf'd webhookTimeout to give to deploy call
         const timeout = cfg.pepr.webhookTimeout ? cfg.pepr.webhookTimeout : 10;
 
-<<<<<<< HEAD
       try {
         await assetsDeployer.deploy(opts.force, timeout);
         // wait for capabilities to be loaded and test names
@@ -129,19 +114,7 @@
       } catch (e) {
         console.error(`Error deploying module:`, e);
         process.exit(1);
-=======
-        try {
-          await webhook.deploy(opts.force, timeout);
-          // wait for capabilities to be loaded and test names
-          validateCapabilityNames(webhook.capabilities);
-          // Wait for the pepr-system resources to be fully up
-          await namespaceDeploymentsReady();
-          console.info(`✅ Module deployed successfully`);
-        } catch (e) {
-          console.error(`Error deploying module:`, e);
-          process.exit(1);
-        }
->>>>>>> 7453d6ad
+
       }
     });
 }