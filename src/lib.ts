import * as k8s from "@kubernetes/client-node";
import { StatusCodes as fetchStatus } from "http-status-codes";
import * as R from "ramda";
import { Capability } from "./lib/capability";
import { fetch, fetchRaw } from "./lib/fetch";
import { RegisterKind, a } from "./lib/k8s/index";
import Log from "./lib/logger";
import { PeprModule } from "./lib/module";
import { PeprMutateRequest } from "./lib/mutate-request";
<<<<<<< HEAD
=======
import { PeprValidateRequest } from "./lib/validate-request";
>>>>>>> 31196d95
import * as PeprUtils from "./lib/utils";
import { Kube } from "./lib/k8s/fluent";

// Import type information for external packages
import type * as K8sTypes from "@kubernetes/client-node";
import type * as RTypes from "ramda";

export {
  a,
  /** PeprModule is used to setup a complete Pepr Module: `new PeprModule(cfg, {...capabilities})` */
  PeprModule,
  PeprMutateRequest,
<<<<<<< HEAD
=======
  PeprValidateRequest,
>>>>>>> 31196d95
  PeprUtils,
  RegisterKind,
  Kube,
  Capability,
  Log,
  R,
  fetch,
  fetchRaw,
  fetchStatus,
  k8s,

  // Export the imported type information for external packages
  RTypes,
  K8sTypes,
};<|MERGE_RESOLUTION|>--- conflicted
+++ resolved
@@ -7,10 +7,7 @@
 import Log from "./lib/logger";
 import { PeprModule } from "./lib/module";
 import { PeprMutateRequest } from "./lib/mutate-request";
-<<<<<<< HEAD
-=======
 import { PeprValidateRequest } from "./lib/validate-request";
->>>>>>> 31196d95
 import * as PeprUtils from "./lib/utils";
 import { Kube } from "./lib/k8s/fluent";
 
@@ -23,10 +20,7 @@
   /** PeprModule is used to setup a complete Pepr Module: `new PeprModule(cfg, {...capabilities})` */
   PeprModule,
   PeprMutateRequest,
-<<<<<<< HEAD
-=======
   PeprValidateRequest,
->>>>>>> 31196d95
   PeprUtils,
   RegisterKind,
   Kube,
