--- conflicted
+++ resolved
@@ -13,7 +13,6 @@
 npx --node-options="--disable-warning=DEP0040" pepr [command]
 ```
 
-<<<<<<< HEAD
 ## How does Pepr compare to Operator SDK?
 
 Pepr and Operator SDK are both frameworks used for building Kubernetes operators and admission controllers. While they share a common goal of simplifying the creation of Kubernetes operators and enhancing Kubernetes functionality, they have different approaches and features.
@@ -32,7 +31,6 @@
 * **Easy Setup**: While both are easy to initialize a new project, Pepr comes out-of-the-box example with `hello-pepr.ts`, demonstrating how to use Pepr effectively.
 * **API Design**: Pepr uses an English-style fluent API for simplicity, whereas Operator SDK employs Go for its API. Pepr is designed to facilitate quick development and deployment of Kubernetes operators and admission controllers with minimal effort.
 
-=======
 ## How does Pepr compare to Kyverno?
 
 Although Pepr and Kyverno have similarities, Pepr is very different than Kyverno. They have very different mission statements. Pepr focuses on making operators as easy as possible. Kyverno focuses on reporting, not building operators.
@@ -52,7 +50,6 @@
 * Pepr can apply a CustomResourceDefinition and control cluster state based on that custom resource.
 
 Both Pepr and Kyverno are great tools. Which one to use for your project depends on your use case.
->>>>>>> b1106330
 
 ## How do I add custom labels to Pepr's Kubernetes manifests?
 
