# Validate

After the Mutation phase comes the Validation phase where the validating admission webhooks are invoked and can reject requests to enforce custom policies.

Validate does not annotate the objects that are allowed into the cluster, but the validation webhook can be audited with `npx pepr monitor`. Read the [monitoring docs](https://docs.pepr.dev/main/best-practices/#monitoring) for more information.

<<<<<<< HEAD
## Basic Validation

Validation actions can either approve or deny requests:

```ts
When(a.ConfigMap)
  .IsCreated()
  .InNamespace("pepr-demo")
  .Validate(request => {
    // If data exists, approve the request
    if (request.Raw.data) {
      return request.Approve();
    }

    // Otherwise, deny the request with a message and optional status code
    return request.Deny("ConfigMap must have data", 422);
  });
```

## Validation with Warnings

Pepr supports including warning messages in both approval and denial responses. Warnings provide a way to communicate important information to users without necessarily blocking their requests.

### Approving with Warnings

```ts
When(a.ConfigMap)
  .IsCreatedOrUpdated()
  .InNamespace("pepr-demo")
  .Validate(request => {
    const warnings = [];

    // Check for deprecated fields
    if (request.Raw.data && request.Raw.data["deprecated-field"]) {
      warnings.push("Warning: The 'deprecated-field' is being used and will be removed in future versions");
    }

    // Check for missing app label
    if (!request.HasLabel("app")) {
      warnings.push("Warning: Best practice is to include an 'app' label for resource identification");
    }

    // Return approval with warnings if any were generated
    return request.Approve(warnings.length > 0 ? warnings : undefined);
  });
```

### Denying with Warnings

```ts
When(a.ConfigMap)
  .IsCreatedOrUpdated()
  .InNamespace("pepr-demo")
  .Validate(request => {
    // Check for dangerous settings
    if (request.Raw.data && request.Raw.data["dangerous-setting"] === "true") {
      const warnings = [
        "Warning: The 'dangerous-setting' field is set to 'true'",
        "Consider using a safer configuration option"
      ];
      
      return request.Deny(
        "ConfigMap contains dangerous settings that are not allowed",
        422,
        warnings
      );
    }
    
    return request.Approve();
  });
```

Warnings will be included in the Kubernetes API response and can be displayed to users by kubectl and other Kubernetes clients, providing helpful feedback while still enforcing policies.
=======
```ts
When(a.ConfigMap)
  .IsCreated()
  .Validate(request => {
    if (request.HasAnnotation("evil")) {
      return request.Deny("No evil CM annotations allowed.", 400);
    }

    return request.Approve();
  });
```
>>>>>>> e0b8e966
<|MERGE_RESOLUTION|>--- conflicted
+++ resolved
@@ -4,7 +4,6 @@
 
 Validate does not annotate the objects that are allowed into the cluster, but the validation webhook can be audited with `npx pepr monitor`. Read the [monitoring docs](https://docs.pepr.dev/main/best-practices/#monitoring) for more information.
 
-<<<<<<< HEAD
 ## Basic Validation
 
 Validation actions can either approve or deny requests:
@@ -12,15 +11,12 @@
 ```ts
 When(a.ConfigMap)
   .IsCreated()
-  .InNamespace("pepr-demo")
   .Validate(request => {
-    // If data exists, approve the request
-    if (request.Raw.data) {
-      return request.Approve();
+    if (request.HasAnnotation("evil")) {
+      return request.Deny("No evil CM annotations allowed.", 400);
     }
 
-    // Otherwise, deny the request with a message and optional status code
-    return request.Deny("ConfigMap must have data", 422);
+    return request.Approve();
   });
 ```
 
@@ -77,17 +73,4 @@
   });
 ```
 
-Warnings will be included in the Kubernetes API response and can be displayed to users by kubectl and other Kubernetes clients, providing helpful feedback while still enforcing policies.
-=======
-```ts
-When(a.ConfigMap)
-  .IsCreated()
-  .Validate(request => {
-    if (request.HasAnnotation("evil")) {
-      return request.Deny("No evil CM annotations allowed.", 400);
-    }
-
-    return request.Approve();
-  });
-```
->>>>>>> e0b8e966
+Warnings will be included in the Kubernetes API response and can be displayed to users by kubectl and other Kubernetes clients, providing helpful feedback while still enforcing policies.