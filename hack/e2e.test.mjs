import test from "ava";
import { execSync, spawn, spawnSync } from "child_process";
import { promises as fs } from "fs";
import { resolve } from "path";

import { Kube, Log, a, k8s } from "../dist/lib.js";

const { CoreV1Api, KubeConfig, loadYaml } = k8s;

const kc = new KubeConfig();
kc.loadFromDefault();

const k8sCoreApi = kc.makeApiClient(CoreV1Api);

// Timeout in milliseconds
const TIMEOUT = 120 * 1000;
const testDir = "pepr-test-module";

let expectedLines = [
  "Establishing connection to Kubernetes",
  "Capability hello-pepr registered",
<<<<<<< HEAD
  "hello-pepr: V1ConfigMap Mutate CapabilityAction Created",
  "hello-pepr: V1ConfigMap Validate CapabilityAction Created",
=======
  "Mutate Action configured for CREATE",
  "Validate Action configured for CREATE",
>>>>>>> 31196d95
  "Server listening on port 3000",
];

function stripAnsiCodes(input) {
  return input.replace(/\u001B\[[0-9;]*[a-zA-Z]/g, "");
}

test.before(async t => {
  const dir = resolve(testDir);

  try {
    await fs.access(dir);
    await fs.rm(dir, { recursive: true, force: true });
  } catch (err) {
    if (err.code !== "ENOENT") {
      throw err;
      // The directory does not exist, do nothing
    }
  }
});

test.serial("E2E: `pepr init`", t => {
  try {
    const peprAlias = "file:pepr-0.0.0-development.tgz";
    execSync(`TEST_MODE=true npx --yes ${peprAlias} init`, { stdio: "inherit" });
    t.pass();
  } catch (e) {
    t.fail(e.message);
  }
});

test.serial("E2E: `pepr format`", t => {
  try {
    execSync("npx pepr format", { cwd: testDir, stdio: "inherit" });
    t.pass();
  } catch (e) {
    t.fail(e.message);
  }
});

test.serial("E2E: `pepr build`", async t => {
  try {
    execSync("npx pepr build", { cwd: testDir, stdio: "inherit" });
    // check if the file exists
    await fs.access(resolve(testDir, "dist", "zarf.yaml"));
    await fs.access(resolve(testDir, "dist", "pepr-module-static-test.yaml"));

    t.pass();
  } catch (e) {
    t.fail(e.message);
  }
});

test.serial("E2E: zarf.yaml validation", async t => {
  try {
    // Get the version of the pepr binary
    const peprVer = execSync("npx pepr --version", { cwd: testDir }).toString().trim();

    // Read the generated yaml files
    const k8sYaml = await fs.readFile(
      resolve(testDir, "dist", "pepr-module-static-test.yaml"),
      "utf8",
    );
    const zarfYAML = await fs.readFile(resolve(testDir, "dist", "zarf.yaml"), "utf8");

    // The expected image name
    const expectedImage = `ghcr.io/defenseunicorns/pepr/controller:v${peprVer}`;

    // The expected zarf yaml contents
    const expectedZarfYaml = {
      kind: "ZarfPackageConfig",
      metadata: {
        name: "pepr-static-test",
        description: "Pepr Module: A test module for Pepr",
        url: "https://github.com/defenseunicorns/pepr",
        version: "0.0.1",
      },
      components: [
        {
          name: "module",
          required: true,
          manifests: [
            {
              name: "module",
              namespace: "pepr-system",
              files: ["pepr-module-static-test.yaml"],
            },
          ],
          images: [expectedImage],
        },
      ],
    };

    // Check the generated zarf yaml
    t.deepEqual(loadYaml(zarfYAML), expectedZarfYaml);

    // Check the generated k8s yaml
    t.true(k8sYaml.includes(`image: ${expectedImage}`));

    t.pass();
  } catch (e) {
    t.fail(e.message);
  }
});

test.serial("E2E: `pepr deploy`", async t => {
  try {
    // Deploy the module
    execSync("npx pepr deploy -i pepr:dev --confirm", { cwd: testDir, stdio: "inherit" });

    // Wait for the deployment to be ready
    await waitForDeploymentReady("pepr-system", "pepr-static-test");

    t.log("Deployment ready");
  } catch (e) {
    t.fail(e.message);
    return;
  }

  // Cleanup existing resources from previous runs, if any
  execSync("kubectl delete -f hello-pepr.samples.yaml --ignore-not-found=true", {
    cwd: resolve(testDir, "capabilities"),
    stdio: "inherit",
  });

  // Apply the sample yaml for the HelloPepr capability
  const applyOut = spawnSync("kubectl apply -f hello-pepr.samples.yaml", {
    shell: true, // Run command in a shell
    encoding: "utf-8", // Encode result as string
    cwd: resolve(testDir, "capabilities"),
  });

  const { stderr, status } = applyOut;

  if (status === 0) {
    t.fail("Kubectl apply was not rejected by the admission controller");
    return;
  }

  // Check if the expected lines are in the output
  const expected = [
    `Error from server: error when creating "hello-pepr.samples.yaml": `,
    `admission webhook "pepr-static-test.pepr.dev" denied the request: `,
    `No evil CM annotations allowed.\n`
  ].join("");
  t.is(stderr, expected, "Kubectl apply was not rejected by the admission controller");

  try {
    t.log("Sample yaml applied");

    // Wait for the namespace to be created
    const ns = await waitForNamespace("pepr-demo");

    t.log("Namespace created");

    // Check if the namespace has the correct labels and annotations
    t.deepEqual(ns.metadata.labels, {
      "keep-me": "please",
      "kubernetes.io/metadata.name": "pepr-demo",
    });
    t.is(ns.metadata.annotations["static-test.pepr.dev/hello-pepr"], "succeeded");

    t.log("Namespace validated");

    const cm1 = await waitForConfigMap("pepr-demo", "example-1");
    const cm2 = await waitForConfigMap("pepr-demo", "example-2");
    const cm3 = await waitForConfigMap("pepr-demo", "example-3");
    const cm4 = await waitForConfigMap("pepr-demo", "example-4");
    const cm4a = await waitForConfigMap("pepr-demo-2", "example-4a");
    const cm5 = await waitForConfigMap("pepr-demo", "example-5");
    const s1 = await waitForSecret("pepr-demo", "secret-1");

    t.log("ConfigMaps and secret created");

    // Validate the example-1 CM
    t.is(cm1.metadata.annotations["static-test.pepr.dev/hello-pepr"], "succeeded");
    t.is(cm1.metadata.annotations["pepr.dev"], "annotations-work-too");
    t.is(cm1.metadata.labels["pepr"], "was-here");
    t.log("Validated example-1 ConfigMap data");

    // Validate the example-2 CM
    t.is(cm2.metadata.annotations["static-test.pepr.dev/hello-pepr"], "succeeded");
    t.is(cm2.metadata.annotations["pepr.dev"], "annotations-work-too");
    t.is(cm2.metadata.labels["pepr"], "was-here");
    t.log("Validated example-2 ConfigMap data");

    // Validate the example-3 CM
    t.is(cm3.metadata.annotations["static-test.pepr.dev/hello-pepr"], "succeeded");
    t.is(cm3.metadata.annotations["pepr.dev"], "making-waves");
    t.deepEqual(cm3.data, { key: "ex-3-val", username: "system:admin" });
    t.log("Validated example-3 ConfigMap data");

    // Validate the example-4 CM
    t.is(cm4.metadata.annotations["static-test.pepr.dev/hello-pepr"], "succeeded");
    t.is(cm4.metadata.labels["pepr.dev/first"], "true");
    t.is(cm4.metadata.labels["pepr.dev/second"], "true");
    t.is(cm4.metadata.labels["pepr.dev/third"], "true");
    t.log("Validated example-4 ConfigMap data");

    // Validate the example-4a CM
    t.is(cm4a.metadata.annotations["static-test.pepr.dev/hello-pepr"], "succeeded");
    t.is(cm4a.metadata.labels["pepr.dev/first"], "true");
    t.is(cm4a.metadata.labels["pepr.dev/second"], "true");
    t.is(cm4a.metadata.labels["pepr.dev/third"], "true");
    t.log("Validated example-4a ConfigMap data");

    // Validate the example-5 CM
    t.is(cm5.metadata.annotations["static-test.pepr.dev/hello-pepr"], "succeeded");
    t.truthy(cm5.data["chuck-says"]);
    t.log("Validated example-5 ConfigMap data");

    // Validate the secret-1 Secret
    t.is(s1.metadata.annotations["static-test.pepr.dev/hello-pepr"], "succeeded");
    t.is(s1.data["example"], "dW5pY29ybiBtYWdpYyAtIG1vZGlmaWVkIGJ5IFBlcHI=");
    t.is(s1.data["magic"], "Y2hhbmdlLXdpdGhvdXQtZW5jb2Rpbmc=");
    t.is(
      s1.data["binary-data"],
      "iCZQUg8xYucNUqD+8lyl2YcKjYYygvTtiDSEV9b9WKUkxSSLFJTgIWMJ9GcFFYs4T9JCdda51u74jfq8yHzRuEASl60EdTS/NfWgIIFTGqcNRfqMw+vgpyTMmCyJVaJEDFq6AA==",
    );
    t.is(
      s1.data["ascii-with-white-space"],
      "VGhpcyBpcyBzb21lIHJhbmRvbSB0ZXh0OgoKICAgIC0gd2l0aCBsaW5lIGJyZWFrcwogICAgLSBhbmQgdGFicw==",
    );
    t.log("Validated secret-1 Secret data");

    // Remove the sample yaml for the HelloPepr capability
    execSync("kubectl delete -f hello-pepr.samples.yaml --ignore-not-found", {
      cwd: resolve(testDir, "capabilities"),
      stdio: "inherit",
    });

    // Check the controller logs
    const logs = await getPodLogs("pepr-system", "app=pepr", "static-test");
    t.is(logs.includes("File hash matches, running module"), true);
    t.is(logs.includes("Capability hello-pepr registered"), true);
    t.is(logs.includes("CM with label 'change=by-label' was deleted."), true);
    t.log("Validated controller logs");

    t.pass();
  } catch (e) {
    t.fail(e.message);
  }
});

test.serial("E2E: `pepr dev`", async t => {
  try {
    const cmd = await new Promise(peprDev);

    const healthz = await testHealthz();
    t.is(healthz, true);

    await testAPIKey();

    cmd.kill();
    t.pass();
  } catch (e) {
    t.fail(e.message);
  }
});

test.serial("E2E: `pepr metrics`", async t => {
  try {
    const cmd = await new Promise(peprDev);

    const metrics = await testMetrics();
    t.is(metrics.includes("pepr_summary_count"), true);
    t.is(metrics.includes("pepr_errors"), true);
    t.is(metrics.includes("pepr_alerts"), true);
    t.log("Validated metrics endpoint");

    cmd.kill();
    t.pass();
  } catch (e) {
    t.fail(e.message);
  }
});

async function testHealthz() {
  // Ignore TLS verification
  process.env.NODE_TLS_REJECT_UNAUTHORIZED = "0";

  const base = "https://localhost:3000/healthz";

  const healthzOk = await fetch(base);

  // Restore TLS verification
  process.env.NODE_TLS_REJECT_UNAUTHORIZED = "1";

  if (healthzOk.status !== 200) {
    await delay2Secs();
    return testHealthz();
  }

  return true;
}

async function testAPIKey() {
  // Ignore TLS verification
  process.env.NODE_TLS_REJECT_UNAUTHORIZED = "0";

  const base = "https://localhost:3000/mutate/";

  // Test api token validation
  const evilToken = await fetch(`${base}evil-token`, { method: "POST" });

  // Test for empty api token
  const emptyToken = await fetch(base, { method: "POST" });

  if (evilToken.status !== 401) {
    throw new Error("Expected evil token to return 401");
  }

  if (emptyToken.status !== 404) {
    throw new Error("Expected empty token to return 404");
  }

  // Restore TLS verification
  process.env.NODE_TLS_REJECT_UNAUTHORIZED = "1";
}

async function testMetrics() {
  // Ignore TLS verification
  process.env.NODE_TLS_REJECT_UNAUTHORIZED = "0";

  const metricsEndpoint = "https://localhost:3000/metrics";

  const metricsOk = await fetch(metricsEndpoint);

  if (metricsOk.status !== 200) {
    throw new Error("Expected metrics ok to return a 200");
  }
  // Restore TLS verification
  process.env.NODE_TLS_REJECT_UNAUTHORIZED = "1";

  return await metricsOk.text();
}

function peprDev(resolve, reject) {
  const cmd = spawn("npx", ["pepr", "dev", "--confirm"], { cwd: testDir });

  cmd.stdout.on("data", data => {
    // Convert buffer to string
    data = stripAnsiCodes(data.toString());
    console.log(data);

    // Check if any expected lines are found
    expectedLines = expectedLines.filter(expectedLine => {
      // Check if the expected line is found in the output, ignoring whitespace
      return !data.replace(/\s+/g, " ").includes(expectedLine);
    });

<<<<<<< HEAD
    if (expectedLines.length > 0) {
      console.log(
        "\x1b[36m%s\x1b[0m'",
        "Remaining expected lines:" + JSON.stringify(expectedLines, null, 2),
      );
    }
=======
    console.log(
      "\x1b[36m%s\x1b[0m'",
      "Remaining expected lines:" + JSON.stringify(expectedLines, null, 2),
    );
>>>>>>> 31196d95

    // If all expected lines are found, resolve the promise
    if (expectedLines.length < 1) {
      resolve(cmd);
    }
  });

  // Log stderr
  cmd.stderr.on("data", data => {
    console.error(`stderr: ${data}`);
  });

  // This command should not exit on its own
  cmd.on("close", code => {
    reject(new Error(`Command exited with code ${code}`));
  });

  // Reject on error
  cmd.on("error", error => {
    reject(error);
  });

  // Reject on timeout
  setTimeout(() => {
    console.error("Remaining expected lines:" + JSON.stringify(expectedLines, null, 2));
    cmd.kill();
    reject(new Error("Timeout: Expected lines not found"));
  }, TIMEOUT);
}

async function waitForDeploymentReady(namespace, name) {
  const deployment = await Kube(a.Deployment).InNamespace(namespace).Get(name);
  const replicas = deployment.spec.replicas || 1;
  const readyReplicas = deployment.status.readyReplicas || 0;

  if (replicas !== readyReplicas) {
    await delay2Secs();
    return waitForDeploymentReady(namespace, name);
  }
}

async function waitForNamespace(namespace) {
  try {
    return await Kube(a.Namespace).Get(namespace);
  } catch (error) {
    await delay2Secs();
    return waitForNamespace(namespace);
  }
}

async function waitForConfigMap(namespace, name) {
  try {
    return await Kube(a.ConfigMap).InNamespace(namespace).Get(name);
  } catch (error) {
    await delay2Secs();
    return waitForConfigMap(namespace, name);
  }
}

async function waitForSecret(namespace, name) {
  try {
    return await Kube(a.Secret).InNamespace(namespace).Get(name);
  } catch (error) {
    await delay2Secs();
    return waitForSecret(namespace, name);
  }
}

function delay2Secs() {
  return new Promise(resolve => setTimeout(resolve, 2000));
}

async function getPodLogs(namespace, labelKey, labelValue) {
  let allLogs = "";

  try {
<<<<<<< HEAD
    const pods = await Kube(a.Pod).InNamespace(namespace).WithLabel(labelKey, labelValue).Get();
    for (const pod of pods.items) {
=======
    const res = await k8sCoreApi.listNamespacedPod(
      namespace,
      undefined,
      undefined,
      undefined,
      undefined,
      labelSelector,
    );
    const pods = res.body.items;

    for (const pod of pods) {
>>>>>>> 31196d95
      const podName = pod.metadata.name;
      const log = await k8sCoreApi.readNamespacedPodLog(podName, namespace);
      allLogs += log.body;
    }
  } catch (err) {
    console.error("Error: ", err);
  }

  return allLogs;
}<|MERGE_RESOLUTION|>--- conflicted
+++ resolved
@@ -19,13 +19,8 @@
 let expectedLines = [
   "Establishing connection to Kubernetes",
   "Capability hello-pepr registered",
-<<<<<<< HEAD
-  "hello-pepr: V1ConfigMap Mutate CapabilityAction Created",
-  "hello-pepr: V1ConfigMap Validate CapabilityAction Created",
-=======
   "Mutate Action configured for CREATE",
   "Validate Action configured for CREATE",
->>>>>>> 31196d95
   "Server listening on port 3000",
 ];
 
@@ -377,19 +372,12 @@
       return !data.replace(/\s+/g, " ").includes(expectedLine);
     });
 
-<<<<<<< HEAD
     if (expectedLines.length > 0) {
       console.log(
         "\x1b[36m%s\x1b[0m'",
         "Remaining expected lines:" + JSON.stringify(expectedLines, null, 2),
       );
     }
-=======
-    console.log(
-      "\x1b[36m%s\x1b[0m'",
-      "Remaining expected lines:" + JSON.stringify(expectedLines, null, 2),
-    );
->>>>>>> 31196d95
 
     // If all expected lines are found, resolve the promise
     if (expectedLines.length < 1) {
@@ -466,22 +454,8 @@
   let allLogs = "";
 
   try {
-<<<<<<< HEAD
     const pods = await Kube(a.Pod).InNamespace(namespace).WithLabel(labelKey, labelValue).Get();
     for (const pod of pods.items) {
-=======
-    const res = await k8sCoreApi.listNamespacedPod(
-      namespace,
-      undefined,
-      undefined,
-      undefined,
-      undefined,
-      labelSelector,
-    );
-    const pods = res.body.items;
-
-    for (const pod of pods) {
->>>>>>> 31196d95
       const podName = pod.metadata.name;
       const log = await k8sCoreApi.readNamespacedPodLog(podName, namespace);
       allLogs += log.body;
