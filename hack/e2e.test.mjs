import test from "ava";
import { execSync, spawn } from "child_process";
import { promises as fs } from "fs";
import { resolve } from "path";

import { k8s } from "../dist/lib.js";

const { AppsV1Api, CoreV1Api, KubeConfig, loadYaml } = k8s;

const kc = new KubeConfig();
kc.loadFromDefault();

const k8sApi = kc.makeApiClient(AppsV1Api);
const k8sCoreApi = kc.makeApiClient(CoreV1Api);

// Timeout in milliseconds
const TIMEOUT = 120 * 1000;
const testDir = "pepr-test-module";

let expectedLines = [
  "Establishing connection to Kubernetes",
  "Capability hello-pepr registered",
  "hello-pepr: V1ConfigMap Binding created",
  "hello-pepr: V1ConfigMap Binding action created",
  "Server listening on port 3000",
];

function stripAnsiCodes(input) {
  return input.replace(/\u001B\[[0-9;]*[a-zA-Z]/g, "");
}

test.before(async t => {
  const dir = resolve(testDir);

  try {
    await fs.access(dir);
    await fs.rm(dir, { recursive: true, force: true });
  } catch (err) {
    if (err.code !== "ENOENT") {
      throw err;
      // The directory does not exist, do nothing
    }
  }
});

test.serial("E2E: `pepr init`", t => {
  try {
    const peprAlias = "file:pepr-0.0.0-development.tgz";
    execSync(`TEST_MODE=true npx --yes ${peprAlias} init`, { stdio: "inherit" });
    t.pass();
  } catch (e) {
    t.fail(e.message);
  }
});

test.serial("E2E: `pepr format`", t => {
  try {
    execSync("npx pepr format", { cwd: testDir, stdio: "inherit" });
    t.pass();
  } catch (e) {
    t.fail(e.message);
  }
});

test.serial("E2E: `pepr build`", async t => {
  try {
    execSync("npx pepr build", { cwd: testDir, stdio: "inherit" });
    // check if the file exists
    await fs.access(resolve(testDir, "dist", "zarf.yaml"));
    await fs.access(resolve(testDir, "dist", "pepr-module-static-test.yaml"));

    t.pass();
  } catch (e) {
    t.fail(e.message);
  }
});


test.serial("E2E: zarf.yaml validation", async t => {
  try {
    // Get the version of the pepr binary
    const peprVer = execSync("npx pepr --version", { cwd: testDir }).toString().trim();

    // Read the generated yaml files
    const k8sYaml = await fs.readFile(
      resolve(testDir, "dist", "pepr-module-static-test.yaml"),
      "utf8"
    );
    const zarfYAML = await fs.readFile(resolve(testDir, "dist", "zarf.yaml"), "utf8");

    // The expected image name
    const expectedImage = `ghcr.io/defenseunicorns/pepr/controller:v${peprVer}`;

    // The expected zarf yaml contents
    const expectedZarfYaml = {
      kind: "ZarfPackageConfig",
      metadata: {
        name: "pepr-static-test",
        description: "Pepr Module: A test module for Pepr",
        url: "https://github.com/defenseunicorns/pepr",
        version: "0.0.1",
      },
      components: [
        {
          name: "module",
          required: true,
          manifests: [
            {
              name: "module",
              namespace: "pepr-system",
              files: ["pepr-module-static-test.yaml"],
            },
          ],
          images: [expectedImage],
        },
      ],
    };

    // Check the generated zarf yaml
    t.deepEqual(loadYaml(zarfYAML), expectedZarfYaml);

    // Check the generated k8s yaml
    t.true(k8sYaml.includes(`image: ${expectedImage}`));

    t.pass();
  } catch (e) {
    t.fail(e.message);
  }
});

test.serial("E2E: `pepr deploy`", async t => {
  try {
    // Deploy the module
    execSync("npx pepr deploy -i pepr:dev --confirm", { cwd: testDir, stdio: "inherit" });

    // Wait for the deployment to be ready
    await waitForDeploymentReady("pepr-system", "pepr-static-test");

    t.log("Deployment ready");

    // Apply the sample yaml for the HelloPepr capability
    execSync("kubectl apply -f hello-pepr.samples.yaml", {
      cwd: resolve(testDir, "capabilities"),
      stdio: "inherit",
    });

    t.log("Sample yaml applied");

    // Wait for the namespace to be created
    const ns = await waitForNamespace("pepr-demo");

    t.log("Namespace created");

    // Check if the namespace has the correct labels and annotations
    t.deepEqual(ns.metadata.labels, {
      "keep-me": "please",
      "kubernetes.io/metadata.name": "pepr-demo",
    });
    t.is(ns.metadata.annotations["static-test.pepr.dev/hello-pepr"], "succeeded");

    t.log("Namespace validated");

    const cm1 = await waitForConfigMap("pepr-demo", "example-1");
    const cm2 = await waitForConfigMap("pepr-demo", "example-2");
    const cm3 = await waitForConfigMap("pepr-demo", "example-3");
    const cm4 = await waitForConfigMap("pepr-demo", "example-4");
    const cm4a = await waitForConfigMap("pepr-demo-2", "example-4a");
    const cm5 = await waitForConfigMap("pepr-demo", "example-5");
    const s1 = await waitForSecret("pepr-demo", "secret-1");

    t.log("ConfigMaps and secret created");

    // Validate the example-1 CM
    t.is(cm1.metadata.annotations["static-test.pepr.dev/hello-pepr"], "succeeded");
    t.is(cm1.metadata.annotations["pepr.dev"], "annotations-work-too");
    t.is(cm1.metadata.labels["pepr"], "was-here");
    t.log("Validated example-1 ConfigMap data");

    // Validate the example-2 CM
    t.is(cm2.metadata.annotations["static-test.pepr.dev/hello-pepr"], "succeeded");
    t.is(cm2.metadata.annotations["pepr.dev"], "annotations-work-too");
    t.is(cm2.metadata.labels["pepr"], "was-here");
    t.log("Validated example-2 ConfigMap data");

    // Validate the example-3 CM
    t.is(cm3.metadata.annotations["static-test.pepr.dev/hello-pepr"], "succeeded");
    t.is(cm3.metadata.annotations["pepr.dev"], "making-waves");
    t.deepEqual(cm3.data, { key: "ex-3-val", username: "system:admin" });
    t.log("Validated example-3 ConfigMap data");

    // Validate the example-4 CM
    t.is(cm4.metadata.annotations["static-test.pepr.dev/hello-pepr"], "succeeded");
    t.is(cm4.metadata.labels["pepr.dev/first"], "true");
    t.is(cm4.metadata.labels["pepr.dev/second"], "true");
    t.is(cm4.metadata.labels["pepr.dev/third"], "true");
    t.log("Validated example-4 ConfigMap data");

    // Validate the example-4a CM
    t.is(cm4a.metadata.annotations["static-test.pepr.dev/hello-pepr"], "succeeded");
    t.is(cm4a.metadata.labels["pepr.dev/first"], "true");
    t.is(cm4a.metadata.labels["pepr.dev/second"], "true");
    t.is(cm4a.metadata.labels["pepr.dev/third"], "true");
    t.log("Validated example-4a ConfigMap data");

    // Validate the example-5 CM
    t.is(cm5.metadata.annotations["static-test.pepr.dev/hello-pepr"], "succeeded");
    t.truthy(cm5.data["chuck-says"]);
    t.log("Validated example-5 ConfigMap data");

    // Validate the secret-1 Secret
    t.is(s1.metadata.annotations["static-test.pepr.dev/hello-pepr"], "succeeded");
    t.is(s1.data["example"], "dW5pY29ybiBtYWdpYyAtIG1vZGlmaWVkIGJ5IFBlcHI=");
    t.is(s1.data["magic"], "Y2hhbmdlLXdpdGhvdXQtZW5jb2Rpbmc=");
    t.is(
      s1.data["binary-data"],
      "iCZQUg8xYucNUqD+8lyl2YcKjYYygvTtiDSEV9b9WKUkxSSLFJTgIWMJ9GcFFYs4T9JCdda51u74jfq8yHzRuEASl60EdTS/NfWgIIFTGqcNRfqMw+vgpyTMmCyJVaJEDFq6AA==",
    );
    t.is(
      s1.data["ascii-with-white-space"],
      "VGhpcyBpcyBzb21lIHJhbmRvbSB0ZXh0OgoKICAgIC0gd2l0aCBsaW5lIGJyZWFrcwogICAgLSBhbmQgdGFicw==",
    );
    t.log("Validated secret-1 Secret data");

    // Remove the sample yaml for the HelloPepr capability
    execSync("kubectl delete -f hello-pepr.samples.yaml", {
      cwd: resolve(testDir, "capabilities"),
      stdio: "inherit",
    });

    // Check the controller logs
    const logs = await getPodLogs("pepr-system", "app=pepr-static-test");
    t.is(logs.includes("File hash matches, running module"), true);
    t.is(logs.includes("Capability hello-pepr registered"), true);
    t.is(logs.includes("CM with label 'change=by-label' was deleted."), true);
    t.log("Validated controller logs");

    t.pass();
  } catch (e) {
    t.fail(e.message);
  }
});

test.serial("E2E: `pepr dev`", async t => {
  try {
    const cmd = await new Promise(peprDev);

    const healthz = await testHealthz();
    t.is(healthz, true);

    await testAPIKey();

    cmd.kill();
    t.pass();
  } catch (e) {
    t.fail(e.message);
  }
});

test.serial("E2E: `pepr metrics`", async t => {
  try {
    const cmd = await new Promise(peprDev);

    const metrics = await testMetrics();
    t.is(metrics.includes("pepr_summary_count"), true);
    t.is(metrics.includes("pepr_errors"), true);
    t.is(metrics.includes("pepr_alerts"), true);
    t.log("Validated metrics endpoint");

    cmd.kill();
    t.pass();
  } catch (e) {
    t.fail(e.message);
  }
});

async function testHealthz() {
  // Ignore TLS verification
  process.env.NODE_TLS_REJECT_UNAUTHORIZED = "0";

  const base = "https://localhost:3000/healthz";

  const healthzOk = await fetch(base);

  // Restore TLS verification
  process.env.NODE_TLS_REJECT_UNAUTHORIZED = "1";

  if (healthzOk.status !== 200) {
    await delay2Secs();
    return testHealthz();
  }

  return true;
}

async function testAPIKey() {
  // Ignore TLS verification
  process.env.NODE_TLS_REJECT_UNAUTHORIZED = "0";

  const base = "https://localhost:3000/mutate/";

  // Test api token validation
  const evilToken = await fetch(`${base}evil-token`, { method: "POST" });

  // Test for empty api token
  const emptyToken = await fetch(base, { method: "POST" });

  if (evilToken.status !== 401) {
    throw new Error("Expected evil token to return 401");
  }

  if (emptyToken.status !== 404) {
    throw new Error("Expected empty token to return 404");
  }

  // Restore TLS verification
  process.env.NODE_TLS_REJECT_UNAUTHORIZED = "1";
}

async function testMetrics() {
  // Ignore TLS verification
  process.env.NODE_TLS_REJECT_UNAUTHORIZED = "0";

  const metricsEndpoint = "https://localhost:3000/metrics";

  const metricsOk = await fetch(metricsEndpoint);

  if (metricsOk.status !== 200) {
    throw new Error("Expected metrics ok to return a 200");
  }
  // Restore TLS verification
  process.env.NODE_TLS_REJECT_UNAUTHORIZED = "1";

  return await metricsOk.text();
}

function peprDev(resolve, reject) {
  const cmd = spawn("npx", ["pepr", "dev", "--confirm"], { cwd: testDir });

  cmd.stdout.on("data", data => {
    // Convert buffer to string
    data = stripAnsiCodes(data.toString());
    console.log(data);

    // Check if any expected lines are found
    expectedLines = expectedLines.filter(expectedLine => {
      // Check if the expected line is found in the output, ignoring whitespace
      return !data.replace(/\s+/g, " ").includes(expectedLine);
    });

    if (expectedLines.length > 0) {
      console.log(
        "\x1b[36m%s\x1b[0m'",
        "Remaining expected lines:" + JSON.stringify(expectedLines, null, 2),
      );
    }

    // If all expected lines are found, resolve the promise
    if (expectedLines.length < 1) {
      resolve(cmd);
    }
  });

  // Log stderr
  cmd.stderr.on("data", data => {
    console.error(`stderr: ${data}`);
  });

  // This command should not exit on its own
  cmd.on("close", code => {
    reject(new Error(`Command exited with code ${code}`));
  });

  // Reject on error
  cmd.on("error", error => {
    reject(error);
  });

  // Reject on timeout
  setTimeout(() => {
    console.error("Remaining expected lines:" + JSON.stringify(expectedLines, null, 2));
    cmd.kill();
    reject(new Error("Timeout: Expected lines not found"));
  }, TIMEOUT);
}

async function waitForDeploymentReady(namespace, name) {
  const deployment = await k8sApi.readNamespacedDeployment(name, namespace);
  const replicas = deployment.body.spec.replicas || 1;
  const readyReplicas = deployment.body.status.readyReplicas || 0;

  if (replicas !== readyReplicas) {
    await delay2Secs();
    return waitForDeploymentReady(namespace, name);
  }
}

async function waitForNamespace(namespace) {
  try {
    const resp = await k8sCoreApi.readNamespace(namespace);
    return resp.body;
  } catch (error) {
    await delay2Secs();
    return waitForNamespace(namespace);
  }
}

async function waitForConfigMap(namespace, name) {
  try {
    const resp = await k8sCoreApi.readNamespacedConfigMap(name, namespace);
    return resp.body;
  } catch (error) {
    await delay2Secs();
    return waitForConfigMap(namespace, name);
  }
}

async function waitForSecret(namespace, name) {
  try {
    const resp = await k8sCoreApi.readNamespacedSecret(name, namespace);
    return resp.body;
  } catch (error) {
    await delay2Secs();
    return waitForSecret(namespace, name);
  }
}

function delay2Secs() {
  return new Promise(resolve => setTimeout(resolve, 2000));
}

async function getPodLogs(namespace, labelSelector) {
  let allLogs = "";

  try {
    const res = await k8sCoreApi.listNamespacedPod(
      namespace,
      undefined,
      undefined,
      undefined,
      undefined,
<<<<<<< HEAD
      labelSelector,
=======
      labelSelector
>>>>>>> 41951083
    );
    const pods = res.body.items;

    for (const pod of pods) {
      const podName = pod.metadata.name;
      const log = await k8sCoreApi.readNamespacedPodLog(podName, namespace);
      allLogs += log.body;
    }
  } catch (err) {
    console.error("Error: ", err);
  }

  return allLogs;
}<|MERGE_RESOLUTION|>--- conflicted
+++ resolved
@@ -438,11 +438,7 @@
       undefined,
       undefined,
       undefined,
-<<<<<<< HEAD
       labelSelector,
-=======
-      labelSelector
->>>>>>> 41951083
     );
     const pods = res.body.items;
 
