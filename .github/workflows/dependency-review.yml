--- conflicted
+++ resolved
@@ -35,20 +35,12 @@
         run: |
           npx madge --circular --ts-config tsconfig.json --extensions ts,js src/ > tmp.log || true # Force exit 0 for post-processing
           tail -n +4 tmp.log > circular-deps.log
-<<<<<<< HEAD
           if [ $(wc -l < circular-deps.log) -gt 16 ]; then
             echo "circular-deps.log has more than 16 circular dependencies."
             wc -l circular-deps.log
             exit 1
           else
             echo "circular-deps.log has 16 or fewer circular dependencies."
-=======
-          if [ $(wc -l < circular-deps.log) -gt 17 ]; then
-            echo "circular-deps.log has more than 17 circular dependencies."
-            wc -l circular-deps.log
-            exit 1
-          else
-            echo "circular-deps.log has 17 or fewer circular dependencies."
->>>>>>> 97c28455
+
             exit 0
           fi