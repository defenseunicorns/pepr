--- conflicted
+++ resolved
@@ -4,18 +4,16 @@
 on:
   workflow_dispatch:
     inputs:
-<<<<<<< HEAD
       kfcBranch:
         description: 'KFC dev branch'
         required: false
         type: string
         default: 'none'
-=======
       branch:
         description: 'Soak test branch'
         required: true
         default: 'main'
->>>>>>> b5ae0c58
+
   schedule:
     - cron: '0 4 * * *' # 12AM EST/9PM PST
 
