--- conflicted
+++ resolved
@@ -295,18 +295,11 @@
 
     // Should have a key from the joke url and getItem should have worked
     const key3 = await waitForPeprStoreKey("pepr-static-test-store", `hello-pepr-v2-https://icanhazdadjoke.com/`);
-<<<<<<< HEAD
-    expect(key3).toContain(" ");
-    const cm = await waitForConfigMap("pepr-demo", "example-5");
-    // we need to get the mock done for this
-    //expect(cm.data?.["chuck-says"]).toBeTruthy();
-=======
     expect(key3).toBeTruthy();
 
     const cm = await waitForConfigMapKey("pepr-demo", "example-5", "chuck-says");
 
     expect(cm.data?.["chuck-says"]).toBeTruthy();
->>>>>>> 931a06d4
   });
 
   it("should write the correct data to the PeprStore from a Watch Action", async () => {
