--- conflicted
+++ resolved
@@ -48,15 +48,6 @@
     "nock": "13.3.2"
   },
   "peerDependencies": {
-<<<<<<< HEAD
-    "@typescript-eslint/eslint-plugin": "6.1.0",
-    "@typescript-eslint/parser": "6.1.0",
-    "commander": "11.0.0",
-    "esbuild": "0.18.15",
-    "eslint": "8.45.0",
-    "node-forge": "1.3.1",
-    "prettier": "3.0.0",
-=======
     "@typescript-eslint/eslint-plugin": "6.4.0",
     "@typescript-eslint/parser": "6.4.0",
     "commander": "11.0.0",
@@ -64,7 +55,6 @@
     "eslint": "8.47.0",
     "node-forge": "1.3.1",
     "prettier": "3.0.1",
->>>>>>> 18770a40
     "prompts": "2.4.2",
     "typescript": "5.1.6",
     "uuid": "9.0.0"
