{
  "name": "pepr",
  "description": "Kubernetes application engine",
  "author": "Defense Unicorns",
  "homepage": "https://github.com/defenseunicorns/pepr",
  "license": "Apache-2.0",
  "bin": "dist/cli.js",
  "repository": "defenseunicorns/pepr",
  "engines": {
    "node": ">=18.0.0"
  },
  "version": "0.0.0-development",
  "main": "dist/lib.js",
  "types": "dist/lib.d.ts",
  "scripts": {
    "prebuild": "rm -fr dist/* && node hack/build-template-data.js",
    "build": "tsc && node build.mjs",
    "test": "npm run test:unit && npm run test:e2e",
    "test:unit": "npm run build && tsc -p tsconfig.tests.json && ava dist/**/*.test.js",
    "test:e2e": "npm run test:e2e:k3d && npm run test:e2e:build && npm run test:e2e:image && npm run test:e2e:run",
    "test:e2e:k3d": "k3d cluster delete pepr-dev && k3d cluster create pepr-dev --k3s-arg '--debug@server:0'",
    "test:e2e:build": "npm run build && npm pack",
    "test:e2e:image": "docker buildx build --tag pepr:dev . && k3d image import pepr:dev -c pepr-dev",
    "test:e2e:run": "ava hack/e2e.test.mjs --sequential --timeout=2m",
    "format:check": "eslint src && prettier src --check",
    "format:fix": "eslint src --fix && prettier src --write"
  },
  "dependencies": {
    "@kubernetes/client-node": "0.18.1",
    "express": "4.18.2",
    "fast-json-patch": "3.1.1",
    "http-status-codes": "2.2.0",
    "node-fetch": "2.6.12",
    "prom-client": "14.2.0",
    "ramda": "0.29.0"
  },
  "devDependencies": {
<<<<<<< HEAD
    "@types/eslint": "8.44.0",
=======
    "@types/eslint": "8.44.1",
>>>>>>> 41951083
    "@types/express": "4.17.17",
    "@types/node": "18.x.x",
    "@types/node-fetch": "2.6.4",
<<<<<<< HEAD
    "@types/node-forge": "1.3.3",
=======
    "@types/node-forge": "1.3.4",
>>>>>>> 41951083
    "@types/prettier": "2.7.3",
    "@types/prompts": "2.4.4",
    "@types/ramda": "0.29.3",
    "@types/uuid": "9.0.2",
    "ava": "5.3.1",
    "nock": "13.3.2"
  },
  "peerDependencies": {
    "@typescript-eslint/eslint-plugin": "6.1.0",
    "@typescript-eslint/parser": "6.1.0",
    "commander": "11.0.0",
    "esbuild": "0.18.15",
    "eslint": "8.45.0",
    "node-forge": "1.3.1",
    "prettier": "3.0.0",
    "prompts": "2.4.2",
    "typescript": "5.1.6",
    "uuid": "9.0.0"
  },
  "ava": {
    "failFast": true,
    "verbose": true
  }
}<|MERGE_RESOLUTION|>--- conflicted
+++ resolved
@@ -35,19 +35,11 @@
     "ramda": "0.29.0"
   },
   "devDependencies": {
-<<<<<<< HEAD
-    "@types/eslint": "8.44.0",
-=======
     "@types/eslint": "8.44.1",
->>>>>>> 41951083
     "@types/express": "4.17.17",
     "@types/node": "18.x.x",
     "@types/node-fetch": "2.6.4",
-<<<<<<< HEAD
-    "@types/node-forge": "1.3.3",
-=======
     "@types/node-forge": "1.3.4",
->>>>>>> 41951083
     "@types/prettier": "2.7.3",
     "@types/prompts": "2.4.4",
     "@types/ramda": "0.29.3",
